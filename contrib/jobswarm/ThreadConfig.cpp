#include <cassert>
#include "ThreadConfig.h"

/*!
**
** Copyright (c) 20011 by John W. Ratcliff mailto:jratcliffscarab@gmail.com
**
**
** The MIT license:
**
** Permission is hereby granted, free of charge, to any person obtaining a copy
** of this software and associated documentation files (the "Software"), to deal
** in the Software without restriction, including without limitation the rights
** to use, copy, modify, merge, publish, distribute, sublicense, and/or sell
** copies of the Software, and to permit persons to whom the Software is furnished
** to do so, subject to the following conditions:
**
** The above copyright notice and this permission notice shall be included in all
** copies or substantial portions of the Software.

** THE SOFTWARE IS PROVIDED "AS IS", WITHOUT WARRANTY OF ANY KIND, EXPRESS OR
** IMPLIED, INCLUDING BUT NOT LIMITED TO THE WARRANTIES OF MERCHANTABILITY,
** FITNESS FOR A PARTICULAR PURPOSE AND NONINFRINGEMENT. IN NO EVENT SHALL THE
** AUTHORS OR COPYRIGHT HOLDERS BE LIABLE FOR ANY CLAIM, DAMAGES OR OTHER LIABILITY,
** WHETHER IN AN ACTION OF CONTRACT, TORT OR OTHERWISE, ARISING FROM, OUT OF OR IN
** CONNECTION WITH THE SOFTWARE OR THE USE OR OTHER DEALINGS IN THE SOFTWARE.

*/

#include <SDL.h>

#if defined(WIN32)
#define _WIN32_WINNT 0x400
#include <windows.h>
#pragma comment(lib,"winmm.lib")
#endif

#if defined(__linux__)
//#include <sys/time.h>
#include <time.h>
#include <unistd.h>
#include <errno.h>
#define __stdcall
#endif

#ifdef	NDEBUG
#define VERIFY( x ) (x)
#else
#define VERIFY( x ) assert((x))
#endif

namespace THREAD_CONFIG
{

unsigned int tc_timeGetTime()
{
#if defined(__linux__)
    struct timespec ts;
    clock_gettime(CLOCK_REALTIME, &ts);
    return ts.tv_sec * 1000 + ts.tv_nsec / 1000000;
#else
    return timeGetTime();
#endif
}

void   tc_sleep(unsigned int ms)
{
#if defined(__linux__)
    usleep(ms * 1000);
#else
    Sleep(ms);
#endif
}

<<<<<<< HEAD
=======
//void tc_spinloop()
//{
//#ifdef __linux__
//    asm ( "pause" );
//#else
//    __asm { pause };
//#endif
//}

>>>>>>> 5982330b
static int _ThreadWorkerFunc(void *);

class MyThread : public Thread
{
public:
    MyThread(ThreadInterface *iface)
    {
        mInterface = iface;
		mThread = SDL_CreateThread(_ThreadWorkerFunc, this);
    }

    ~MyThread()
    {
    }

    void onJobExecute()
    {
        mInterface->ThreadMain();
    }

	virtual void Suspend(void)
	{
#ifdef HACD_WINDOWS
		SuspendThread(mThread);
#endif
	}

	virtual void Resume(void) 
	{
#ifdef HACD_WINDOWS
		ResumeThread(mThread);
#endif
	}

private:
    ThreadInterface *mInterface;
	SDL_Thread *mThread;
};


Thread      * tc_createThread(ThreadInterface *tinterface)
{
    MyThread *m = new MyThread(tinterface);
    return static_cast< Thread *>(m);
}

void          tc_releaseThread(Thread *t)
{
    MyThread *m = static_cast<MyThread *>(t);
    delete m;
}

static int _ThreadWorkerFunc(void *arg)
{
    MyThread *worker = (MyThread *)arg;
    worker->onJobExecute();
    return 0;
}



ThreadEvent::ThreadEvent()
{
	mpEventMutex = SDL_CreateMutex();
	mpEvent = SDL_CreateCond();
}

ThreadEvent::~ThreadEvent()
{
	SDL_DestroyCond(mpEvent);
	SDL_DestroyMutex(mpEventMutex);
}

void ThreadEvent::setEvent()  // signal the event
{
	VERIFY( SDL_mutexP(mpEventMutex) == 0 );	// lock
	VERIFY( SDL_CondSignal(mpEvent) == 0 );	 	//Waits on a condition variable
	VERIFY( SDL_mutexV(mpEventMutex) == 0 );	// unlock
}

void ThreadEvent::waitForSingleObject(unsigned int ms)
{
	SDL_mutexP(mpEventMutex);	// lock
	if (ms == 0xffffffff)
    {
		VERIFY( SDL_CondWait(mpEvent, mpEventMutex) == 0 );	 	//Waits on a condition variable
    }
    else
    {
		VERIFY( SDL_CondWaitTimeout(mpEvent, mpEventMutex, ms) == 0 );	 	//Waits on a condition variable, with timeout Time
    }
	SDL_mutexV(mpEventMutex);	// unlock
}

int tc_atomicAdd(int *addend,int amount)
{
#if defined(WIN32)
	return InterlockedExchangeAdd((long*) addend, long (amount));
#endif

#if defined(__linux__)
	return __sync_fetch_and_add ((int32_t*)addend, amount );
#endif

#if defined(__APPLE__)
	int count = OSAtomicAdd32 (amount, (int32_t*)addend);
	return count - *addend;
#endif

}

ThreadEvent * tc_createThreadEvent()
{
    ThreadEvent *m = new ThreadEvent;
    return m;
}

void tc_releaseThreadEvent(ThreadEvent *t)
{
    delete t;
}

}; // end of namespace<|MERGE_RESOLUTION|>--- conflicted
+++ resolved
@@ -72,8 +72,6 @@
 #endif
 }
 
-<<<<<<< HEAD
-=======
 //void tc_spinloop()
 //{
 //#ifdef __linux__
@@ -83,7 +81,6 @@
 //#endif
 //}
 
->>>>>>> 5982330b
 static int _ThreadWorkerFunc(void *);
 
 class MyThread : public Thread
