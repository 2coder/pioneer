--- conflicted
+++ resolved
@@ -12,16 +12,10 @@
 #include "EquipSet.h"
 #include "ShipType.h"
 #include "TextureCache.h"
-<<<<<<< HEAD
-#include "render/Render.h"
-#include "render/Renderer.h"
-#include "render/Material.h"
-=======
 #include "graphics/Graphics.h"
 #include "graphics/Renderer.h"
 #include "graphics/Material.h"
 #include "graphics/Shader.h"
->>>>>>> 8896ba3e
 #include <set>
 #include <algorithm>
 
@@ -273,11 +267,7 @@
 static std::string s_cacheDir;
 static bool s_recompileAllModels = true;
 static TextureCache *s_textureCache;
-<<<<<<< HEAD
-static Renderer *s_renderer;
-=======
 static Graphics::Renderer *s_renderer;
->>>>>>> 8896ba3e
 
 struct Vertex {
 	Vertex() : v(0.0), n(0.0), tex_u(0.0), tex_v(0.0) {}		// zero this shit to stop denormal-copying on resize
@@ -300,11 +290,7 @@
 
 //binds shader and sets lmr specific uniforms
 void UseProgram(LmrShader *shader, bool Textured = false, bool Glowmap = false) {
-<<<<<<< HEAD
-	if (Render::AreShadersEnabled()) {
-=======
 	if (Graphics::AreShadersEnabled()) {
->>>>>>> 8896ba3e
 		shader->Use();
 		if (Textured) shader->set_tex(0);
 		shader->set_usetex(Textured ? 1 : 0);
@@ -427,11 +413,7 @@
 				}
 				break;
 			case OP_DRAW_BILLBOARDS: {
-<<<<<<< HEAD
-				Render::UnbindAllBuffers();
-=======
 				Graphics::UnbindAllBuffers();
->>>>>>> 8896ba3e
 				//XXX have to copy positions to a temporary array as
 				//renderer::drawpointsprites does not have a stride parameter
 				std::vector<vector3f> verts;
@@ -439,11 +421,7 @@
 				for (int j = 0; j < op.billboards.count; j++) {
 					verts.push_back(m_vertices[op.billboards.start + j].v);
 				}
-<<<<<<< HEAD
-				Material mat;
-=======
 				Graphics::Material mat;
->>>>>>> 8896ba3e
 				mat.unlit = true;
 				mat.texture0 = op.billboards.texture;
 				mat.diffuse = Color(op.billboards.col[0], op.billboards.col[1], op.billboards.col[2], op.billboards.col[3]);
@@ -459,15 +437,9 @@
 					glMaterialfv (GL_FRONT, GL_EMISSION, m.emissive);
 					glMaterialf (GL_FRONT, GL_SHININESS, m.shininess);
 					if (m.diffuse[3] >= 1.0) {
-<<<<<<< HEAD
-						s_renderer->SetBlendMode(BLEND_SOLID);
-					} else {
-						s_renderer->SetBlendMode(BLEND_ALPHA);
-=======
 						s_renderer->SetBlendMode(Graphics::BLEND_SOLID);
 					} else {
 						s_renderer->SetBlendMode(Graphics::BLEND_ALPHA);
->>>>>>> 8896ba3e
 					}
 				}
 				break;
@@ -555,11 +527,7 @@
 		if (m_thrusters.empty()) return;
 
 		glDisable(GL_LIGHTING);
-<<<<<<< HEAD
-		s_renderer->SetBlendMode(BLEND_ADDITIVE);
-=======
 		s_renderer->SetBlendMode(Graphics::BLEND_ADDITIVE);
->>>>>>> 8896ba3e
 		s_renderer->SetDepthWrite(false);
 		glEnableClientState (GL_VERTEX_ARRAY);
 		glEnableClientState (GL_TEXTURE_COORD_ARRAY);
@@ -571,11 +539,7 @@
 		}
 		glDisable(GL_TEXTURE_2D);
 		glColor3f(1.f, 1.f, 1.f);
-<<<<<<< HEAD
-		s_renderer->SetBlendMode(BLEND_SOLID);
-=======
 		s_renderer->SetBlendMode(Graphics::BLEND_SOLID);
->>>>>>> 8896ba3e
 		s_renderer->SetDepthWrite(true);
 		glEnable(GL_CULL_FACE);
 		glDisableClientState (GL_VERTEX_ARRAY);
@@ -1243,20 +1207,12 @@
 	}
 	s_curBuf = 0;
 
-<<<<<<< HEAD
-	Render::UnbindAllBuffers();
-=======
 	Graphics::UnbindAllBuffers();
->>>>>>> 8896ba3e
 	//XXX hack
 	s_sunlightShader[0]->Unuse();
 
 	glDisable(GL_NORMALIZE);
-<<<<<<< HEAD
-	s_renderer->SetBlendMode(BLEND_SOLID);
-=======
 	s_renderer->SetBlendMode(Graphics::BLEND_SOLID);
->>>>>>> 8896ba3e
 	glPopMatrix();
 }
 
@@ -4478,11 +4434,7 @@
 	}
 }
 
-<<<<<<< HEAD
-void LmrModelCompilerInit(Renderer *renderer, TextureCache *textureCache)
-=======
 void LmrModelCompilerInit(Graphics::Renderer *renderer, TextureCache *textureCache)
->>>>>>> 8896ba3e
 {
 	s_renderer = renderer;
 	s_textureCache = textureCache;
