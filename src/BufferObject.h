--- conflicted
+++ resolved
@@ -1,11 +1,7 @@
 #ifndef BUFFEROBJECT_H
 #define BUFFEROBJECT_H
 
-<<<<<<< HEAD
-#include "render/Render.h"
-=======
 #include "graphics/Graphics.h"
->>>>>>> 8896ba3e
 
 // 2MiB @ 32 bytes/vertex
 #define VERTICES_IN_BUFFER 65536
