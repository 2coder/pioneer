#ifndef _PI_H
#define _PI_H

#include "libs.h"
#include "gui/Gui.h"
#include "View.h"
#include "mtrand.h"
#include "gameconsts.h"
#include "GameConfig.h"
#include "LuaEventQueue.h"
#include "LuaSerializer.h"
#include "LuaTimer.h"
#include "CargoBody.h"
#include "Space.h"
#include <map>
#include <string>
#include <vector>

class Player;
class SectorView;
class SystemView;
class WorldView;
class SystemInfoView;
class ShipCpanel;
class StarSystem;
class SpaceStationView;
class InfoView;
class SpaceStation;
class GalacticView;
class Ship;
class GameMenuView;
class LuaConsole;
class LuaNameGen;
namespace Sound { class MusicPlayer; }
class TextureCache;

#if WITH_OBJECTVIEWER
class ObjectViewerView;
#endif

struct DetailLevel {
	int planets;
	int textures;
	int fracmult;
	int cities;
};

enum MsgLevel {
	MSG_NORMAL,
	MSG_IMPORTANT
};

class Frame;
class Game;

class Pi {
public:
	static void Init();
	static void RedirectStdio();
	static void InitGame();
	static void StarportStart(Uint32 starport);
	static void StartGame();
	static void EndGame();
	static void Start();
	static void MainLoop();
	static void TombStoneLoop();
	static void HandleMenuKey(int n);
	static void OnChangeDetailLevel();
	static void ToggleLuaConsole();
	static void Quit() __attribute((noreturn));
	static float GetFrameTime() { return frameTime; }
	static float GetGameTickAlpha() { return gameTickAlpha; }
	static int GetScrWidth() { return scrWidth; }
	static int GetScrHeight() { return scrHeight; }
	static float GetScrAspect() { return scrAspect; }
	static int KeyState(SDLKey k) { return keyState[k]; }
	static int KeyModState() { return keyModState; }
	static bool IsConsoleActive();
	static int JoystickButtonState(int joystick, int button);
	static int JoystickHatState(int joystick, int hat);
	static float JoystickAxisState(int joystick, int axis);
	static bool IsJoystickEnabled() { return joystickEnabled; }
	static void SetJoystickEnabled(bool state) { joystickEnabled = state; }
    static void SetMouseYInvert(bool state) { mouseYInvert = state; }
    static bool IsMouseYInvert() { return mouseYInvert; }
	static int MouseButtonState(int button) { return mouseButton[button]; }
	static void GetMouseMotion(int motion[2]) {
		memcpy(motion, mouseMotion, sizeof(int)*2);
	}
	static void SetMouseGrab(bool on);
	static void BoinkNoise();
	static float CalcHyperspaceRange(int hyperclass, int total_mass_in_tonnes);
	static void Message(const std::string &message, const std::string &from = "", enum MsgLevel level = MSG_NORMAL);

	static sigc::signal<void, SDL_keysym*> onKeyPress;
	static sigc::signal<void, SDL_keysym*> onKeyRelease;
	static sigc::signal<void, int, int, int> onMouseButtonUp;
	static sigc::signal<void, int, int, int> onMouseButtonDown;
	static sigc::signal<void> onPlayerChangeTarget; // navigation or combat
	static sigc::signal<void> onPlayerChangeFlightControlState;
	static sigc::signal<void> onPlayerChangeEquipment;
	static sigc::signal<void, const SpaceStation*> onDockingClearanceExpired;

	static LuaManager *luaManager;

	static LuaSerializer *luaSerializer;
	static LuaTimer *luaTimer;

	static LuaEventQueue<> *luaOnGameStart;
	static LuaEventQueue<> *luaOnGameEnd;
	static LuaEventQueue<Ship> *luaOnEnterSystem;
	static LuaEventQueue<Ship> *luaOnLeaveSystem;
	static LuaEventQueue<Body> *luaOnFrameChanged;
	static LuaEventQueue<Ship,Body> *luaOnShipDestroyed;
	static LuaEventQueue<Ship,Body> *luaOnShipHit;
	static LuaEventQueue<Ship,Body> *luaOnShipCollided;
	static LuaEventQueue<Ship,SpaceStation> *luaOnShipDocked;
	static LuaEventQueue<Ship,SpaceStation> *luaOnShipUndocked;
	static LuaEventQueue<Ship,Body> *luaOnShipLanded;
	static LuaEventQueue<Ship,Body> *luaOnShipTakeOff;
	static LuaEventQueue<Ship,const char *> *luaOnShipAlertChanged;
	static LuaEventQueue<Ship,CargoBody> *luaOnJettison;
	static LuaEventQueue<Body,const char *> *luaOnCargoUnload;
	static LuaEventQueue<Ship,const char *> *luaOnAICompleted;
	static LuaEventQueue<SpaceStation> *luaOnCreateBB;
	static LuaEventQueue<SpaceStation> *luaOnUpdateBB;
	static LuaEventQueue<> *luaOnSongFinished;
	static LuaEventQueue<Ship> *luaOnShipFlavourChanged;
	static LuaEventQueue<Ship,const char *> *luaOnShipEquipmentChanged;

<<<<<<< HEAD
	static TextureCache *textureCache;
=======
	static LuaNameGen *luaNameGen;
>>>>>>> 6511dcf6

	static MTRand rng;
	static int statSceneTris;

	static void SetView(View *v);
	static View *GetView() { return currentView; }

#if WITH_DEVKEYS
	static bool showDebugInfo;
#endif
	static Player *player;
	static SectorView *sectorView;
	static GalacticView *galacticView;
	static GameMenuView *gameMenuView;
	static SystemInfoView *systemInfoView;
	static SystemView *systemView;
	static WorldView *worldView;
	static SpaceStationView *spaceStationView;
	static InfoView *infoView;
	static LuaConsole *luaConsole;
	static ShipCpanel *cpan;
	static GLUquadric *gluQuadric;
	static Sound::MusicPlayer &GetMusicPlayer() { return musicPlayer; }

#if WITH_OBJECTVIEWER
	static ObjectViewerView *objectViewerView;
#endif

	static Game *game;

	static int CombatRating(int kills);
	static const char * const combatRating[];

	static struct DetailLevel detail;
	static GameConfig config;
private:
	static void InitOpenGL();
	static void HandleEvents();
	static void InitJoysticks();

	static bool menuDone;

	static View *currentView;

	/** So, the game physics rate (50Hz) can run slower
	  * than the frame rate. gameTickAlpha is the interpolation
	  * factor between one physics tick and another [0.0-1.0]
	  */
	static float gameTickAlpha;
	static int timeAccelIdx;
	static int requestedTimeAccelIdx;
	static bool forceTimeAccel;
	static float frameTime;
	static int scrWidth, scrHeight;
	static float scrAspect;
	static SDL_Surface *scrSurface;
	static char keyState[SDLK_LAST];
	static int keyModState;
	static char mouseButton[6];
	static int mouseMotion[2];
	static bool doingMouseGrab;
	static const float timeAccelRates[];

	static bool joystickEnabled;
	static bool mouseYInvert;
	struct JoystickState {
		SDL_Joystick *joystick;
		std::vector<bool> buttons;
		std::vector<int> hats;
		std::vector<float> axes;
	};
	static std::vector<JoystickState> joysticks;
	static Sound::MusicPlayer musicPlayer;
};

#endif /* _PI_H */<|MERGE_RESOLUTION|>--- conflicted
+++ resolved
@@ -128,11 +128,9 @@
 	static LuaEventQueue<Ship> *luaOnShipFlavourChanged;
 	static LuaEventQueue<Ship,const char *> *luaOnShipEquipmentChanged;
 
-<<<<<<< HEAD
+	static LuaNameGen *luaNameGen;
+
 	static TextureCache *textureCache;
-=======
-	static LuaNameGen *luaNameGen;
->>>>>>> 6511dcf6
 
 	static MTRand rng;
 	static int statSceneTris;
