#ifndef _PI_H
#define _PI_H

#include "utils.h"
#include "gui/Gui.h"
#include "View.h"
#include "mtrand.h"
#include "gameconsts.h"
#include "GameConfig.h"
#include "LuaEventQueue.h"
#include "LuaSerializer.h"
#include "LuaTimer.h"
#include "CargoBody.h"
#include "Space.h"
#include <map>
#include <string>
#include <vector>

class Player;
class SectorView;
class SystemView;
class WorldView;
class SystemInfoView;
class ShipCpanel;
class StarSystem;
class SpaceStationView;
class InfoView;
class SpaceStation;
class GalacticView;
class Ship;
class GameMenuView;
class LuaConsole;
class LuaNameGen;
<<<<<<< HEAD
class Renderer;
=======
namespace Graphics { class Renderer; }
>>>>>>> 8896ba3e
namespace Sound { class MusicPlayer; }
class TextureCache;

#if WITH_OBJECTVIEWER
class ObjectViewerView;
#endif

struct DetailLevel {
	int planets;
	int textures;
	int fracmult;
	int cities;
};

enum MsgLevel {
	MSG_NORMAL,
	MSG_IMPORTANT
};

class Frame;
class Game;

class Pi {
public:
	static void Init();
	static void RedirectStdio();
	static void InitGame();
	static void StarportStart(Uint32 starport);
	static void StartGame();
	static void EndGame();
	static void Start();
	static void MainLoop();
	static void TombStoneLoop();
	static void HandleMenuKey(int n);
	static void OnChangeDetailLevel();
	static void ToggleLuaConsole();
	static void Quit() __attribute((noreturn));
	static float GetFrameTime() { return frameTime; }
	static float GetGameTickAlpha() { return gameTickAlpha; }
	static int GetScrWidth() { return scrWidth; }
	static int GetScrHeight() { return scrHeight; }
	static float GetScrAspect() { return scrAspect; }
	static int KeyState(SDLKey k) { return keyState[k]; }
	static int KeyModState() { return keyModState; }
	static bool IsConsoleActive();
	static int JoystickButtonState(int joystick, int button);
	static int JoystickHatState(int joystick, int hat);
	static float JoystickAxisState(int joystick, int axis);
	static bool IsJoystickEnabled() { return joystickEnabled; }
	static void SetJoystickEnabled(bool state) { joystickEnabled = state; }
    static void SetMouseYInvert(bool state) { mouseYInvert = state; }
    static bool IsMouseYInvert() { return mouseYInvert; }
	static int MouseButtonState(int button) { return mouseButton[button]; }
	static void GetMouseMotion(int motion[2]) {
		memcpy(motion, mouseMotion, sizeof(int)*2);
	}
	static void SetMouseGrab(bool on);
	static void BoinkNoise();
	static float CalcHyperspaceRange(int hyperclass, int total_mass_in_tonnes);
	static void Message(const std::string &message, const std::string &from = "", enum MsgLevel level = MSG_NORMAL);

	static sigc::signal<void, SDL_keysym*> onKeyPress;
	static sigc::signal<void, SDL_keysym*> onKeyRelease;
	static sigc::signal<void, int, int, int> onMouseButtonUp;
	static sigc::signal<void, int, int, int> onMouseButtonDown;
	static sigc::signal<void> onPlayerChangeTarget; // navigation or combat
	static sigc::signal<void> onPlayerChangeFlightControlState;
	static sigc::signal<void> onPlayerChangeEquipment;
	static sigc::signal<void, const SpaceStation*> onDockingClearanceExpired;

	static LuaManager *luaManager;

	static LuaSerializer *luaSerializer;
	static LuaTimer *luaTimer;

	static LuaEventQueue<> *luaOnGameStart;
	static LuaEventQueue<> *luaOnGameEnd;
	static LuaEventQueue<Ship> *luaOnEnterSystem;
	static LuaEventQueue<Ship> *luaOnLeaveSystem;
	static LuaEventQueue<Body> *luaOnFrameChanged;
	static LuaEventQueue<Ship,Body> *luaOnShipDestroyed;
	static LuaEventQueue<Ship,Body> *luaOnShipHit;
	static LuaEventQueue<Ship,Body> *luaOnShipCollided;
	static LuaEventQueue<Ship,SpaceStation> *luaOnShipDocked;
	static LuaEventQueue<Ship,SpaceStation> *luaOnShipUndocked;
	static LuaEventQueue<Ship,Body> *luaOnShipLanded;
	static LuaEventQueue<Ship,Body> *luaOnShipTakeOff;
	static LuaEventQueue<Ship,const char *> *luaOnShipAlertChanged;
	static LuaEventQueue<Ship,CargoBody> *luaOnJettison;
	static LuaEventQueue<Body,const char *> *luaOnCargoUnload;
	static LuaEventQueue<Ship,const char *> *luaOnAICompleted;
	static LuaEventQueue<SpaceStation> *luaOnCreateBB;
	static LuaEventQueue<SpaceStation> *luaOnUpdateBB;
	static LuaEventQueue<> *luaOnSongFinished;
	static LuaEventQueue<Ship> *luaOnShipFlavourChanged;
	static LuaEventQueue<Ship,const char *> *luaOnShipEquipmentChanged;
	static LuaEventQueue<Ship,const char *> *luaOnShipFuelChanged;

	static LuaNameGen *luaNameGen;

	static TextureCache *textureCache;

	static MTRand rng;
	static int statSceneTris;

	static void SetView(View *v);
	static View *GetView() { return currentView; }

#if WITH_DEVKEYS
	static bool showDebugInfo;
#endif
	static Player *player;
	static SectorView *sectorView;
	static GalacticView *galacticView;
	static GameMenuView *gameMenuView;
	static SystemInfoView *systemInfoView;
	static SystemView *systemView;
	static WorldView *worldView;
	static SpaceStationView *spaceStationView;
	static InfoView *infoView;
	static LuaConsole *luaConsole;
	static ShipCpanel *cpan;
	static GLUquadric *gluQuadric;
	static Sound::MusicPlayer &GetMusicPlayer() { return musicPlayer; }
<<<<<<< HEAD
	static Renderer* renderer; // blargh
=======
	static Graphics::Renderer* renderer; // blargh
>>>>>>> 8896ba3e

#if WITH_OBJECTVIEWER
	static ObjectViewerView *objectViewerView;
#endif

	static Game *game;

	static int CombatRating(int kills);
	static const char * const combatRating[];

	static struct DetailLevel detail;
	static GameConfig config;
private:
	static void HandleEvents();
	static void InitJoysticks();

	static bool menuDone;

	static View *currentView;

	/** So, the game physics rate (50Hz) can run slower
	  * than the frame rate. gameTickAlpha is the interpolation
	  * factor between one physics tick and another [0.0-1.0]
	  */
	static float gameTickAlpha;
	static int timeAccelIdx;
	static int requestedTimeAccelIdx;
	static bool forceTimeAccel;
	static float frameTime;
	static int scrWidth, scrHeight;
	static float scrAspect;
	static SDL_Surface *scrSurface;
	static char keyState[SDLK_LAST];
	static int keyModState;
	static char mouseButton[6];
	static int mouseMotion[2];
	static bool doingMouseGrab;
	static const float timeAccelRates[];

	static bool joystickEnabled;
	static bool mouseYInvert;
	struct JoystickState {
		SDL_Joystick *joystick;
		std::vector<bool> buttons;
		std::vector<int> hats;
		std::vector<float> axes;
	};
	static std::vector<JoystickState> joysticks;
	static Sound::MusicPlayer musicPlayer;
};

#endif /* _PI_H */<|MERGE_RESOLUTION|>--- conflicted
+++ resolved
@@ -31,11 +31,7 @@
 class GameMenuView;
 class LuaConsole;
 class LuaNameGen;
-<<<<<<< HEAD
-class Renderer;
-=======
 namespace Graphics { class Renderer; }
->>>>>>> 8896ba3e
 namespace Sound { class MusicPlayer; }
 class TextureCache;
 
@@ -160,11 +156,7 @@
 	static ShipCpanel *cpan;
 	static GLUquadric *gluQuadric;
 	static Sound::MusicPlayer &GetMusicPlayer() { return musicPlayer; }
-<<<<<<< HEAD
-	static Renderer* renderer; // blargh
-=======
 	static Graphics::Renderer* renderer; // blargh
->>>>>>> 8896ba3e
 
 #if WITH_OBJECTVIEWER
 	static ObjectViewerView *objectViewerView;
