--- conflicted
+++ resolved
@@ -37,13 +37,8 @@
 	void TriMeshUpdateLastPos(const matrix4x4d &currentTransform);
 	void SetModel(const char *lmrModelName, bool isStatic = false);
 
-<<<<<<< HEAD
 	void RenderLmrModel(Graphics::Renderer *r, const vector3d &viewCoords, const matrix4x4d &viewTransform);
-	
-=======
-	void RenderLmrModel(const vector3d &viewCoords, const matrix4x4d &viewTransform);
 
->>>>>>> 23990e4b
 	virtual void UpdateInterpolatedTransform(double alpha);
 protected:
 	virtual void Save(Serializer::Writer &wr, Space *space);
