--- conflicted
+++ resolved
@@ -766,15 +766,7 @@
 	// don't check raw keypresses if the search box is active
 	// XXX ugly hack checking for Lua console here
 	if (!m_searchBox->IsFocused() && !Pi::IsConsoleActive()) {
-<<<<<<< HEAD
 		const float moveSpeed = Pi::GetMoveSpeedShiftModifier();
-	
-=======
-		float moveSpeed = 1.0;
-		if (Pi::KeyState(SDLK_LSHIFT)) moveSpeed = 100.0;
-		if (Pi::KeyState(SDLK_RSHIFT)) moveSpeed = 10.0;
-
->>>>>>> 58fbbab8
 		float move = moveSpeed*frameTime;
 		if (Pi::KeyState(SDLK_LEFT) || Pi::KeyState(SDLK_RIGHT))
 			m_posMovingTo += vector3f(Pi::KeyState(SDLK_LEFT) ? -move : move, 0,0) * rot;
@@ -869,18 +861,10 @@
 void SectorView::MouseButtonDown(int button, int x, int y)
 {
 	if (this == Pi::GetView()) {
-<<<<<<< HEAD
 		if (Pi::MouseButtonState(SDL_BUTTON_WHEELDOWN))
 			m_zoomMovingTo += ZOOM_SPEED * WHEEL_SENSITIVITY * Pi::GetMoveSpeedShiftModifier();
 		else if (Pi::MouseButtonState(SDL_BUTTON_WHEELUP))
 			m_zoomMovingTo -= ZOOM_SPEED * WHEEL_SENSITIVITY * Pi::GetMoveSpeedShiftModifier();
-=======
-		const float ft = Pi::GetFrameTime();
-		if (Pi::MouseButtonState(SDL_BUTTON_WHEELDOWN))
-				m_zoomMovingTo += 10.0*ft;
-		if (Pi::MouseButtonState(SDL_BUTTON_WHEELUP))
-				m_zoomMovingTo -= 10.0*ft;
->>>>>>> 58fbbab8
 	}
 }
 
