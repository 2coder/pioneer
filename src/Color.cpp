--- conflicted
+++ resolved
@@ -7,13 +7,10 @@
 
 const Color4ub Color4ub::BLACK = Color4ub(0, 0, 0, 255);
 const Color4ub Color4ub::WHITE = Color4ub(255, 255, 255, 255);
-<<<<<<< HEAD
 const Color4ub Color4ub::RED   = Color4ub(255, 0, 0, 255);
 const Color4ub Color4ub::GREEN = Color4ub(0, 255, 0, 255);
-=======
 
 float Color4f::GetLuminance() const
 {
 	return (0.299f * r) + (0.587f * g) + (0.114f * b);
-}
->>>>>>> f0162bb0
+}