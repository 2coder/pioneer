// Copyright © 2008-2013 Pioneer Developers. See AUTHORS.txt for details
// Licensed under the terms of the GPL v3. See licenses/GPL-3.txt

#include "SpaceStation.h"
#include "CityOnPlanet.h"
#include "FileSystem.h"
#include "Frame.h"
#include "Game.h"
#include "gameconsts.h"
#include "Lang.h"
#include "LuaEvent.h"
#include "LuaVector.h"
#include "Pi.h"
#include "Planet.h"
#include "Player.h"
#include "Polit.h"
#include "Polit.h"
#include "Serializer.h"
#include "Ship.h"
#include "Space.h"
#include "StringF.h"
#include "galaxy/StarSystem.h"
#include "graphics/Graphics.h"
#include <algorithm>

#define ARG_STATION_BAY1_STAGE 6
#define ARG_STATION_BAY1_POS   10

void SpaceStation::Init()
{
	SpaceStationType::Init();
}

void SpaceStation::Uninit()
{
	SpaceStationType::Uninit();
}

void SpaceStation::Save(Serializer::Writer &wr, Space *space)
{
	ModelBody::Save(wr, space);
	MarketAgent::Save(wr);
	wr.Int32(Equip::TYPE_MAX);
	for (int i=0; i<Equip::TYPE_MAX; i++) {
		wr.Int32(int(m_equipmentStock[i]));
	}
	// save shipyard
	wr.Int32(m_shipsOnSale.size());
	for (std::vector<ShipOnSale>::iterator i = m_shipsOnSale.begin();
			i != m_shipsOnSale.end(); ++i) {
		wr.String((*i).id);
		wr.String((*i).regId);
		(*i).skin.Save(wr);
	}
	wr.Int32(m_shipDocking.size());
	for (uint32_t i=0; i<m_shipDocking.size(); i++) {
		wr.Int32(space->GetIndexForBody(m_shipDocking[i].ship));
		wr.Int32(m_shipDocking[i].stage);
		wr.Float(float(m_shipDocking[i].stagePos));
		wr.Vector3d(m_shipDocking[i].fromPos);
		wr.WrQuaternionf(m_shipDocking[i].fromRot);
<<<<<<< HEAD

		wr.Float(float(m_shipDocking[i].openAnimState));
		wr.Float(float(m_shipDocking[i].dockAnimState));
	}
	// store each of the bay groupings
	wr.Int32(mBayGroups.size());
	for (uint32_t i=0; i<mBayGroups.size(); i++) {
		wr.Int32(mBayGroups[i].minShipSize);
		wr.Int32(mBayGroups[i].maxShipSize);
		wr.Bool(mBayGroups[i].inUse);
		wr.Int32(mBayGroups[i].bayIDs.size());
		for (uint32_t j=0; j<mBayGroups[i].bayIDs.size(); j++) {
			wr.Int32(mBayGroups[i].bayIDs[j]);
		}
=======
>>>>>>> 1d4bfbe7
	}

	wr.Bool(m_bbCreated);
	wr.Double(m_lastUpdatedShipyard);
	wr.Int32(space->GetIndexForSystemBody(m_sbody));
	wr.Int32(m_numPoliceDocked);

	m_navLights->Save(wr);
}

void SpaceStation::Load(Serializer::Reader &rd, Space *space)
{
	ModelBody::Load(rd, space);
	MarketAgent::Load(rd);
	int num = rd.Int32();
	if (num > Equip::TYPE_MAX) throw SavedGameCorruptException();
	for (int i=0; i<Equip::TYPE_MAX; i++) {
		m_equipmentStock[i] = 0;
	}
	for (int i=0; i<num; i++) {
		m_equipmentStock[i] = static_cast<Equip::Type>(rd.Int32());
	}
	// load shityard
	int numShipsForSale = rd.Int32();
	for (int i=0; i<numShipsForSale; i++) {
		ShipType::Id id(rd.String());
		std::string regId(rd.String());
		SceneGraph::ModelSkin skin;
		skin.Load(rd);
		ShipOnSale sos(id, regId, skin);
		m_shipsOnSale.push_back(sos);
	}
<<<<<<< HEAD
	const int32_t numShipDocking = rd.Int32();
	m_shipDocking.reserve(numShipDocking);
	for (int i=0; i<numShipDocking; i++) {
		m_shipDocking.push_back(shipDocking_t());
		shipDocking_t &sd = m_shipDocking.back();
		sd.shipIndex = rd.Int32();
		sd.stage = rd.Int32();
		sd.stagePos = rd.Float();
		sd.fromPos = rd.Vector3d();
		sd.fromRot = rd.RdQuaternionf();

		sd.openAnimState = rd.Float();
		sd.dockAnimState = rd.Float();
	}
	// retrieve each of the bay groupings
	const int32_t numBays = rd.Int32();
	mBayGroups.reserve(numBays);
	for (int32_t i=0; i<numBays; i++) {
		mBayGroups.push_back(SpaceStationType::SBayGroup());
		SpaceStationType::SBayGroup &bay = mBayGroups.back();
		bay.minShipSize = rd.Int32();
		bay.maxShipSize = rd.Int32();
		bay.inUse = rd.Bool();
		const int32_t numBayIds = rd.Int32();
		bay.bayIDs.reserve(numBayIds);
		for (int32_t j=0; j<numBayIds; j++) {
			const int32_t ID = rd.Int32();
			bay.bayIDs.push_back(ID);
		}
=======
	for (int i=0; i<MAX_DOCKING_PORTS; i++) {
		m_shipDocking[i].shipIndex = rd.Int32();
		m_shipDocking[i].stage = rd.Int32();
		m_shipDocking[i].stagePos = rd.Float();
		m_shipDocking[i].fromPos = rd.Vector3d();
		m_shipDocking[i].fromRot = rd.RdQuaternionf();
>>>>>>> 1d4bfbe7
	}

	m_bbCreated = rd.Bool();
	m_lastUpdatedShipyard = rd.Double();
	m_sbody = space->GetSystemBodyByIndex(rd.Int32());
	m_numPoliceDocked = rd.Int32();
	InitStation();

	m_navLights->Load(rd);
}

void SpaceStation::PostLoadFixup(Space *space)
{
	ModelBody::PostLoadFixup(space);
	for (uint32_t i=0; i<m_shipDocking.size(); i++) {
		m_shipDocking[i].ship = static_cast<Ship*>(space->GetBodyByIndex(m_shipDocking[i].shipIndex));
	}
}

SpaceStation::SpaceStation(const SystemBody *sbody): ModelBody()
{
	m_sbody = sbody;
	m_lastUpdatedShipyard = 0;
	m_numPoliceDocked = Pi::rng.Int32(3,10);
	m_bbCreated = false;
	m_bbShuffled = false;

<<<<<<< HEAD
=======
	for (int i=0; i<MAX_DOCKING_PORTS; i++) {
		m_shipDocking[i].ship = 0;
		m_shipDocking[i].stage = 0;
		m_shipDocking[i].stagePos = 0;
	}
	m_dockingLock = false;
>>>>>>> 1d4bfbe7
	m_oldAngDisplacement = 0.0;

	SetMoney(1000000000);
	InitStation();
}

void SpaceStation::InitStation()
{
	m_adjacentCity = 0;
	for(int i=0; i<NUM_STATIC_SLOTS; i++) m_staticSlot[i] = false;
	Random rand(m_sbody->seed);
	bool ground = m_sbody->type == SystemBody::TYPE_STARPORT_ORBITAL ? false : true;
	if (ground) { 
		m_type = &SpaceStationType::surfaceStationTypes[ rand.Int32(SpaceStationType::surfaceStationTypes.size()) ];
	} else { 
		m_type = &SpaceStationType::orbitalStationTypes[ rand.Int32(SpaceStationType::orbitalStationTypes.size()) ];
	}

	for (int i=0; i<m_type->numDockingPorts; i++) {
		m_shipDocking.push_back(shipDocking_t());
	}

	// This SpaceStation's bay groups is an instance of...
	mBayGroups = m_type->bayGroups;

	SetStatic(ground);			// orbital stations are dynamic now

	// XXX hack. if we loaded a game then ModelBody::Load already restored the
	// model and we shouldn't overwrite it
	if (!GetModel())
		SetModel(m_type->modelName.c_str());

	m_navLights.Reset(new NavLights(GetModel(), 2.2f));
	m_navLights->SetEnabled(true);

	if (ground) SetClipRadius(CITY_ON_PLANET_RADIUS);		// overrides setmodel

	m_doorAnimation = GetModel()->FindAnimation("doors");
	m_doorAnimationStep = m_doorAnimationState = 0.0;
}

SpaceStation::~SpaceStation()
{
	onBulletinBoardDeleted.emit();
	if (m_adjacentCity) delete m_adjacentCity;
}

void SpaceStation::ReplaceShipOnSale(int idx, const ShipOnSale &with)
{
	m_shipsOnSale[idx] = with;
	onShipsForSaleChanged.emit();
}

// Fill the list of starships on sale. Ships that
// can't fit atmo shields are only available in
// atmosphereless environments
void SpaceStation::UpdateShipyard()
{
	bool atmospheric = false;
	if (IsGroundStation()) {
		Body *planet = GetFrame()->GetBody();
		atmospheric = planet->GetSystemBody()->HasAtmosphere();
	}

	const std::vector<ShipType::Id> &ships = atmospheric ? ShipType::playable_atmospheric_ships : ShipType::player_ships;

	unsigned int toAdd = 0, toRemove = 0;

	if (m_shipsOnSale.size() == 0)
		// fill shipyard
		toAdd = Pi::rng.Int32(20);

	else if (Pi::rng.Int32(2))
		// add one
		toAdd = 1;

	else if(m_shipsOnSale.size() > 0)
		// remove one
		toRemove = 1;

	else
		// nothing happens
		return;

	for (; toAdd > 0; toAdd--) {
		ShipType::Id id = ships[Pi::rng.Int32(ships.size())];
		std::string regId = Ship::MakeRandomLabel();
		SceneGraph::ModelSkin skin;
		skin.SetRandomColors(Pi::rng);
		skin.SetPattern(Pi::rng.Int32(0, Pi::FindModel(id)->GetNumPatterns()));
		skin.SetLabel(regId);
		ShipOnSale sos(id, regId, skin);
		m_shipsOnSale.push_back(sos);
	}

	for (; toRemove > 0; toRemove--) {
		int pos = Pi::rng.Int32(m_shipsOnSale.size());
		m_shipsOnSale.erase(m_shipsOnSale.begin() + pos);
	}

	onShipsForSaleChanged.emit();
}

void SpaceStation::NotifyRemoved(const Body* const removedBody)
{
	for (uint32_t i=0; i<m_shipDocking.size(); i++) {
		if (m_shipDocking[i].ship == removedBody) {
			m_shipDocking[i].ship = 0;
		}
	}
}

int SpaceStation::GetMyDockingPort(const Ship *s) const
{
	for (uint32_t i=0; i<m_shipDocking.size(); i++) {
		if (s == m_shipDocking[i].ship) return i;
	}
	return -1;
}

int SpaceStation::GetFreeDockingPort() const
{
	for (int i=0; i<m_type->numDockingPorts; i++) {
		if (m_shipDocking[i].ship == 0) {
			return i;
		}
	}
	return -1;
}

void SpaceStation::SetDocked(Ship *ship, int port)
{
	m_shipDocking[port].ship = ship;
	m_shipDocking[port].stage = m_type->numDockingStages+1;

	// have to do this crap again in case it was called directly (Ship::SetDockWith())
	ship->SetFlightState(Ship::DOCKED);
	ship->SetVelocity(vector3d(0.0));
	ship->SetAngVelocity(vector3d(0.0));
	ship->ClearThrusterState();
	PositionDockedShip(ship, port);
}

bool SpaceStation::LaunchShip(Ship *ship, int port)
{
	shipDocking_t &sd = m_shipDocking[port];
	if (sd.stage < 0) return true;			// already launching
	if (IsPortLocked(port)) return false;	// another ship docking
	LockPort(port, true);

	sd.ship = ship;
	sd.stage = -1;
	sd.stagePos = 0.0;

	const Aabb& aabb = ship->GetAabb();
	const matrix3x3d mt = ship->GetOrient();
	const vector3d up = mt.VectorY().Normalized() * aabb.min.y;
	
	sd.fromPos = (ship->GetPosition() - GetPosition() + up) * GetOrient();	// station space
	sd.fromRot = Quaterniond::FromMatrix3x3(GetOrient().Transpose() * mt);

	m_doorAnimationStep = 0.3; // open door

	ship->SetFlightState(Ship::DOCKING);

	return true;
}

bool SpaceStation::GetDockingClearance(Ship *s, std::string &outMsg)
{
	for (uint32_t i=0; i<m_shipDocking.size(); i++) {
		if (i >= m_type->numDockingPorts) break;
		if ((m_shipDocking[i].ship == s) && (m_shipDocking[i].stage > 0)) {
			outMsg = stringf(Lang::CLEARANCE_ALREADY_GRANTED_BAY_N, formatarg("bay", i+1));
			return true;
		}
	}
	for (uint32_t i=0; i<m_shipDocking.size(); i++) {
		if (i >= m_type->numDockingPorts) break;
		if (m_shipDocking[i].ship != 0) continue;
		shipDocking_t &sd = m_shipDocking[i];
		sd.ship = s;
		sd.stage = 1;
		sd.stagePos = 0;
		outMsg = stringf(Lang::CLEARANCE_GRANTED_BAY_N, formatarg("bay", i+1));
		return true;
	}
	outMsg = Lang::CLEARANCE_DENIED_NO_BAYS;
	return false;
}

bool SpaceStation::OnCollision(Object *b, Uint32 flags, double relVel)
{
	if ((flags & 0x10) && (b->IsType(Object::SHIP))) {
		Ship *s = static_cast<Ship*>(b);

		int port = -1;
		for (uint32_t i=0; i<m_shipDocking.size(); i++) {
			if (m_shipDocking[i].ship == s) { port = i; break; }
		}
		if (port == -1) return false;					// no permission
		//if (!m_type->dockOneAtATimePlease) {
		//	if (port != int(flags & 0xf)) return false;		// wrong port
		//}
		if (!IsPortLocked(port)) {
			if (port != int(flags & 0xf)) return false;		// wrong port
		}
		if (m_shipDocking[port].stage != 1) return false;	// already docking?

		SpaceStationType::positionOrient_t dport;
		// why stage 2? Because stage 1 is permission to dock
		// granted, stage 2 is start of docking animation.
		PiVerify(m_type->GetDockAnimPositionOrient(port, 2, 0.0, vector3d(0.0), dport, s));

		// must be oriented sensibly and have wheels down
		if (IsGroundStation()) {
			vector3d dockingNormal = GetOrient()*dport.yaxis;
			const double dot = s->GetOrient().VectorY().Dot(dockingNormal);
			if ((dot < 0.99) || (s->GetWheelState() < 1.0)) return false;	// <0.99 harsh?
			if (s->GetVelocity().Length() > MAX_LANDING_SPEED) return false;
		}

		// if there is more docking port anim to do, don't set docked yet
		if (m_type->numDockingStages >= 2) {
			shipDocking_t &sd = m_shipDocking[port];
			sd.ship = s;
			sd.stage = 2;
			sd.stagePos = 0;
			sd.fromPos = (s->GetPosition() - GetPosition()) * GetOrient();	// station space
			sd.fromRot = Quaterniond::FromMatrix3x3(GetOrient().Transpose() * s->GetOrient());
			LockPort(port, true);

			s->SetFlightState(Ship::DOCKING);
			s->SetVelocity(vector3d(0.0));
			s->SetAngVelocity(vector3d(0.0));
			s->ClearThrusterState();
		} else {
			s->SetDockedWith(this, port);				// bounces back to SS::SetDocked()
			LuaEvent::Queue("onShipDocked", s, this);
		}
		return false;
	} else {
		return true;
	}
}

// XXX SGModel door animation. We have one station (hoop_spacestation) with a
// door, so this is pretty much based on how it does things. This all needs
// rewriting to handle triggering animations at waypoints.
//
// Docking:
//   Stage 1 (clearance granted): open
//           (clearance expired): close
//   Docked:                      close
// 
// Undocking:
//   Stage -1 (LaunchShip): open
//   Post-launch:           close
//   

void SpaceStation::DockingUpdate(const double timeStep)
{
	vector3d p1, p2, zaxis;
	for (uint32_t i=0; i<m_shipDocking.size(); i++) {
		shipDocking_t &dt = m_shipDocking[i];
		if (!dt.ship) continue;
		// docked stage is m_type->numDockingPorts + 1 => ship docked
		if (dt.stage > m_type->numDockingStages) continue;

		double stageDuration = (dt.stage > 0 ?
				m_type->dockAnimStageDuration[dt.stage-1] :
				m_type->undockAnimStageDuration[abs(dt.stage)-1]);
		dt.stagePos += timeStep / stageDuration;

		if (dt.stage == 1) {
			// SPECIAL stage! Docking granted but waiting for ship to dock
<<<<<<< HEAD
			m_shipDocking[i].openAnimState += 0.3*timeStep;
			m_shipDocking[i].dockAnimState -= 0.3*timeStep;
=======

			m_doorAnimationStep = 0.3; // open door
>>>>>>> 1d4bfbe7

			if (dt.stagePos >= 1.0) {
				if (dt.ship == static_cast<Ship*>(Pi::player)) Pi::onDockingClearanceExpired.emit(this);
				dt.ship = 0;
				dt.stage = 0;
				m_doorAnimationStep = -0.3; // close door
			}
			continue;
		}

		if (dt.stagePos > 1.0) {
			// use end position of last segment for start position of new segment
			SpaceStationType::positionOrient_t dport;
			PiVerify(m_type->GetDockAnimPositionOrient(i, dt.stage, 1.0f, dt.fromPos, dport, dt.ship));
			matrix3x3d fromRot = matrix3x3d::FromVectors(dport.xaxis, dport.yaxis, dport.zaxis);
			dt.fromRot = Quaterniond::FromMatrix3x3(fromRot);
			dt.fromPos = dport.pos;

			// transition between docking stages
			dt.stagePos = 0;
			if (dt.stage >= 0) dt.stage++;
			else dt.stage--;
		}

		if (dt.stage < -m_type->shipLaunchStage && dt.ship->GetFlightState() != Ship::FLYING) {
			// launch ship
			dt.ship->SetFlightState(Ship::FLYING);
			dt.ship->SetAngVelocity(GetAngVelocity());
			if (m_type->dockMethod == SpaceStationType::SURFACE) {
				dt.ship->SetThrusterState(1, 1.0);	// up
			} else {
				dt.ship->SetThrusterState(2, -1.0);	// forward
			}
			LuaEvent::Queue("onShipUndocked", dt.ship, this);
		}
		if (dt.stage < -m_type->numUndockStages) {
			// undock animation finished, clear port
			dt.stage = 0;
			dt.ship = 0;
<<<<<<< HEAD
			LockPort(i, false);
=======
			if (m_type->dockOneAtATimePlease) m_dockingLock = false;
			m_doorAnimationStep = -0.3; // close door
>>>>>>> 1d4bfbe7
		}
		else if (dt.stage > m_type->numDockingStages) {
			// set docked
			dt.ship->SetDockedWith(this, i);
			LuaEvent::Queue("onShipDocked", dt.ship, this);
<<<<<<< HEAD
			LockPort(i, false);
		}
	}
	for (uint32_t i=0; i<m_shipDocking.size(); i++) {
		m_shipDocking[i].openAnimState = Clamp(m_shipDocking[i].openAnimState, 0.0, 1.0);
		m_shipDocking[i].dockAnimState = Clamp(m_shipDocking[i].dockAnimState, 0.0, 1.0);
	}
=======
			if (m_type->dockOneAtATimePlease) m_dockingLock = false;
			m_doorAnimationStep = -0.3; // close door
		}
	}

	m_doorAnimationState = Clamp(m_doorAnimationState + m_doorAnimationStep*timeStep, 0.0, 1.0);
	if (m_doorAnimation)
		m_doorAnimation->SetProgress(m_doorAnimationState);
>>>>>>> 1d4bfbe7
}

void SpaceStation::PositionDockedShip(Ship *ship, int port) const
{
	const shipDocking_t &dt = m_shipDocking[port];
	SpaceStationType::positionOrient_t dport;
	PiVerify(m_type->GetDockAnimPositionOrient(port, dt.stage, dt.stagePos, dt.fromPos, dport, ship));
	assert(dt.ship == ship);

	ship->SetPosition(GetPosition() + GetOrient()*dport.pos);

	// Still in docking animation process?
	if (dt.stage <= m_type->numDockingStages) {
		matrix3x3d wantRot = matrix3x3d::FromVectors(dport.xaxis, dport.yaxis, dport.zaxis);
		// use quaternion spherical linear interpolation to do
		// rotation smoothly
		Quaterniond wantQuat = Quaterniond::FromMatrix3x3(wantRot);
		Quaterniond q = Quaterniond::Nlerp(dt.fromRot, wantQuat, dt.stagePos);
		wantRot = q.ToMatrix3x3<double>();
		ship->SetOrient(GetOrient() * wantRot);
	} else {
		// Note: ship bounding box is used to generate dport.pos
		ship->SetOrient(GetOrient() * matrix3x3d::FromVectors(dport.xaxis, dport.yaxis, dport.zaxis));
	}
}


void SpaceStation::StaticUpdate(const float timeStep)
{
	bool update = false;

	// if there's no BB and there are ships here, make one
	if (!m_bbCreated && GetFreeDockingPort() != 0) {
		CreateBB();
		update = true;
	}

	// if there is and it hasn't had an update for a while, update it
	else if (Pi::game->GetTime() > m_lastUpdatedShipyard) {
		LuaEvent::Queue("onUpdateBB", this);
		update = true;
	}

	if (update) {
		UpdateShipyard();
		// update again in an hour or two
		m_lastUpdatedShipyard = Pi::game->GetTime() + 3600.0 + 3600.0*Pi::rng.Double();
	}

	DoLawAndOrder(timeStep);
	DockingUpdate(timeStep);
	m_navLights->Update(timeStep);
}

void SpaceStation::TimeStepUpdate(const float timeStep)
{
	// rotate the thing
	double len = m_type->angVel * timeStep;
	if (!is_zero_exact(len)) {
		matrix3x3d r = matrix3x3d::RotateY(-len);		// RotateY is backwards
		SetOrient(r * GetOrient());
	}
	m_oldAngDisplacement = len;

	// reposition the ships that are docked or docking here
	for (int i=0; i<m_type->numDockingPorts; i++) {
		const shipDocking_t &dt = m_shipDocking[i];
		if (!dt.ship) { //free
			m_navLights->SetColor(i+1, NavLights::NAVLIGHT_GREEN);
			continue;
		}
		if (dt.stage == 1) //reserved
			m_navLights->SetColor(i+1, NavLights::NAVLIGHT_YELLOW);
		if (dt.ship->GetFlightState() == Ship::FLYING)
			continue;
		PositionDockedShip(dt.ship, i);
		m_navLights->SetColor(i+1, NavLights::NAVLIGHT_RED); //docked
	}

	if (m_doorAnimation)
		GetModel()->UpdateAnimations();
}

void SpaceStation::UpdateInterpTransform(double alpha)
{
	double len = m_oldAngDisplacement * (1.0-alpha);
	if (!is_zero_exact(len)) {
		matrix3x3d rot = matrix3x3d::RotateY(len);		// RotateY is backwards
		m_interpOrient = rot * GetOrient();
	}
	else m_interpOrient = GetOrient();
	m_interpPos = GetPosition();
}

bool SpaceStation::IsGroundStation() const
{
	return (m_type->dockMethod == SpaceStationType::SURFACE);
}


/* MarketAgent shite */
void SpaceStation::Bought(Equip::Type t) {
	m_equipmentStock[int(t)]++;
}
void SpaceStation::Sold(Equip::Type t) {
	m_equipmentStock[int(t)]--;
}
bool SpaceStation::CanBuy(Equip::Type t, bool verbose) const {
	return true;
}
bool SpaceStation::CanSell(Equip::Type t, bool verbose) const {
	bool result = (m_equipmentStock[int(t)] > 0);
	if (verbose && !result) {
		Pi::Message(Lang::ITEM_IS_OUT_OF_STOCK);
	}
	return result;
}
bool SpaceStation::DoesSell(Equip::Type t) const {
	return Polit::IsCommodityLegal(Pi::game->GetSpace()->GetStarSystem().Get(), t);
}

Sint64 SpaceStation::GetPrice(Equip::Type t) const {
	Sint64 mul = 100 + Pi::game->GetSpace()->GetStarSystem()->GetCommodityBasePriceModPercent(t);
	return (mul * Sint64(Equip::types[t].basePrice)) / 100;
}


// Calculates the ambiently and directly lit portions of the lighting model taking into account the atmosphere and sun positions at a given location
// 1. Calculates the amount of direct illumination available taking into account
//    * multiple suns
//    * sun positions relative to up direction i.e. light is dimmed as suns set
//    * Thickness of the atmosphere overhead i.e. as atmospheres get thicker light starts dimming earlier as sun sets, without atmosphere the light switches off at point of sunset
// 2. Calculates the split between ambient and directly lit portions taking into account
//    * Atmosphere density (optical thickness) of the sky dome overhead
//        as optical thickness increases the fraction of ambient light increases
//        this takes altitude into account automatically
//    * As suns set the split is biased towards ambient
void SpaceStation::CalcLighting(Planet *planet, double &ambient, double &intensity, const std::vector<Camera::LightSource> &lightSources)
{
	// position relative to the rotating frame of the planet
	vector3d upDir = GetPosition();
	const double dist = upDir.Length();
	upDir = upDir.Normalized();
	double pressure, density;
	planet->GetAtmosphericState(dist, &pressure, &density);
	double surfaceDensity;
	Color cl;
	planet->GetSystemBody()->GetAtmosphereFlavor(&cl, &surfaceDensity);

	// approximate optical thickness fraction as fraction of density remaining relative to earths
	double opticalThicknessFraction = density/EARTH_ATMOSPHERE_SURFACE_DENSITY;
	// tweak optical thickness curve - lower exponent ==> higher altitude before ambient level drops
	opticalThicknessFraction = pow(std::max(0.00001,opticalThicknessFraction),0.15); //max needed to avoid 0^power

	//step through all the lights and calculate contributions taking into account sun position
	double light = 0.0;
	double light_clamped = 0.0;

	for(std::vector<Camera::LightSource>::const_iterator l = lightSources.begin();
		l != lightSources.end(); ++l) {

			double sunAngle;
			// calculate the extent the sun is towards zenith
			if (l->GetBody()){
				// relative to the rotating frame of the planet
				const vector3d lightDir = (l->GetBody()->GetInterpPositionRelTo(planet->GetFrame()).Normalized());
				sunAngle = lightDir.Dot(upDir);
			} else {
				// light is the default light for systems without lights
				sunAngle = 1.0;
			}

			//0 to 1 as sunangle goes from 0.0 to 1.0
			double sunAngle2 = (Clamp(sunAngle, 0.0,1.0))/1.0;

			//0 to 1 as sunAngle goes from endAngle to startAngle

			// angle at which light begins to fade on Earth
			const double startAngle = 0.3;
			// angle at which sun set completes, which should be after sun has dipped below the horizon on Earth
			const double endAngle = -0.18;

			const double start = std::min((startAngle*opticalThicknessFraction),1.0);
			const double end = std::max((endAngle*opticalThicknessFraction),-0.2);

			sunAngle = (Clamp(sunAngle, end, start)-end)/(start-end);

			light += sunAngle;
			light_clamped += sunAngle2;
	}


	// brightness depends on optical depth and intensity of light from all the stars
	intensity = (Clamp((light),0.0,1.0));


	// ambient light fraction
	// alter ratio between directly and ambiently lit portions towards ambiently lit as sun sets
	const double fraction = (0.1+0.8*(
						1.0-light_clamped*(Clamp((opticalThicknessFraction),0.0,1.0))
						)+0.1); //fraction goes from 0.6 to 1.0


	// fraction of light left over to be lit directly
	intensity = (1.0-fraction)*intensity;

	// scale ambient by amount of light
	ambient = fraction*(Clamp((light),0.0,1.0))*0.25;
}

// Renders space station and adjacent city if applicable
// For orbital starports: renders as normal
// For surface starports:
//	Lighting: Calculates available light for model and splits light between directly and ambiently lit
//            Lighting is done by manipulating global lights or setting uniforms in atmospheric models shader
void SpaceStation::Render(Graphics::Renderer *r, const Camera *camera, const vector3d &viewCoords, const matrix4x4d &viewTransform)
{
	Body *b = GetFrame()->GetBody();
	assert(b);

	if (!b->IsType(Object::PLANET)) {
		// orbital spaceport -- don't make city turds or change lighting based on atmosphere
		RenderModel(r, viewCoords, viewTransform);
	}

	else {
		Planet *planet = static_cast<Planet*>(b);

		// calculate lighting
		// available light is calculated and split between directly (diffusely/specularly) lit and ambiently lit
		const std::vector<Camera::LightSource> &lightSources = camera->GetLightSources();
		double ambient, intensity;

		CalcLighting(planet, ambient, intensity, lightSources);
		ambient = std::max(0.05, ambient);

		std::vector<Graphics::Light> origLights, newLights;

		for(size_t i = 0; i < lightSources.size(); i++) {
			Graphics::Light light(lightSources[i].GetLight());

			origLights.push_back(light);

			Color c = light.GetDiffuse();
			Color cs = light.GetSpecular();
			c.r*=float(intensity);
			c.g*=float(intensity);
			c.b*=float(intensity);
			cs.r*=float(intensity);
			cs.g*=float(intensity);
			cs.b*=float(intensity);
			light.SetDiffuse(c);
			light.SetSpecular(cs);

			newLights.push_back(light);
		}

		const Color oldAmbient = r->GetAmbientColor();
		r->SetAmbientColor(Color(ambient));
		r->SetLights(newLights.size(), &newLights[0]);

		/* don't render city if too far away */
		if (viewCoords.Length() < 1000000.0){
			if (!m_adjacentCity) {
				m_adjacentCity = new CityOnPlanet(planet, this, m_sbody->seed);
			}
			m_adjacentCity->Render(r, camera, this, viewCoords, viewTransform);
		}

		RenderModel(r, viewCoords, viewTransform);

		// restore old lights & ambient
		r->SetLights(origLights.size(), &origLights[0]);
		r->SetAmbientColor(oldAmbient);
	}
}

// find an empty position for a static ship and mark it as used. these aren't
// saved and are only needed to help modules place bulk ships. this isn't a
// great place for this, but its gotta be tracked somewhere
bool SpaceStation::AllocateStaticSlot(int& slot)
{
	// no slots at ground stations
	if (IsGroundStation())
		return false;

	for (int i=0; i<NUM_STATIC_SLOTS; i++) {
		if (!m_staticSlot[i]) {
			m_staticSlot[i] = true;
			slot = i;
			return true;
		}
	}

	return false;
}

void SpaceStation::CreateBB()
{
	if (m_bbCreated) return;

	// fill the shipyard equipment shop with all kinds of things
	// XXX should probably be moved out to a MarketAgent/CommodityWidget type
	//     thing, or just lua
	for (int i=1; i<Equip::TYPE_MAX; i++) {
		if (Equip::types[i].slot == Equip::SLOT_CARGO) {
			m_equipmentStock[i] = Pi::rng.Int32(0,100) * Pi::rng.Int32(1,100);
		} else {
			m_equipmentStock[i] = Pi::rng.Int32(0,100);
		}
	}

	LuaEvent::Queue("onCreateBB", this);
	m_bbCreated = true;
}


static int next_ref = 0;
int SpaceStation::AddBBAdvert(std::string description, AdvertFormBuilder builder)
{
	int ref = ++next_ref;
	assert(ref);

	BBAdvert ad;
	ad.ref = ref;
	ad.description = description;
	ad.builder = builder;

	m_bbAdverts.push_back(ad);

	onBulletinBoardChanged.emit();

	return ref;
}

const BBAdvert *SpaceStation::GetBBAdvert(int ref)
{
	for (std::vector<BBAdvert>::const_iterator i = m_bbAdverts.begin(); i != m_bbAdverts.end(); ++i)
		if (i->ref == ref)
			return &(*i);
	return NULL;
}

bool SpaceStation::RemoveBBAdvert(int ref)
{
	for (std::vector<BBAdvert>::iterator i = m_bbAdverts.begin(); i != m_bbAdverts.end(); ++i)
		if (i->ref == ref) {
			BBAdvert ad = (*i);
			m_bbAdverts.erase(i);
			onBulletinBoardAdvertDeleted.emit(ad);
			return true;
		}
	return false;
}

const std::list<const BBAdvert*> SpaceStation::GetBBAdverts()
{
	if (!m_bbShuffled) {
		std::random_shuffle(m_bbAdverts.begin(), m_bbAdverts.end());
		m_bbShuffled = true;
	}

	std::list<const BBAdvert*> ads;
	for (std::vector<BBAdvert>::const_iterator i = m_bbAdverts.begin(); i != m_bbAdverts.end(); ++i)
		ads.push_back(&(*i));
	return ads;
}

vector3d SpaceStation::GetTargetIndicatorPosition(const Frame *relTo) const
{
	// return the next waypoint if permission has been granted for player,
	// and the docking point's position once the docking anim starts
	for (uint32_t i=0; i<m_shipDocking.size(); i++) {
		if (i >= m_type->numDockingPorts) break;
		if ((m_shipDocking[i].ship == Pi::player) && (m_shipDocking[i].stage > 0)) {

			SpaceStationType::positionOrient_t dport;
			if (!m_type->GetShipApproachWaypoints(i, m_shipDocking[i].stage+1, dport))
				PiVerify(m_type->GetDockAnimPositionOrient(i, m_type->numDockingStages,
				1.0f, vector3d(0.0), dport, m_shipDocking[i].ship));

			vector3d v = GetInterpPositionRelTo(relTo);
			return v + GetInterpOrientRelTo(relTo) * dport.pos;
		}
	}
	return GetInterpPositionRelTo(relTo);
}

// XXX this whole thing should be done by Lua
void SpaceStation::DoLawAndOrder(const double timeStep)
{
	Sint64 fine, crimeBitset;
	Polit::GetCrime(&crimeBitset, &fine);
	if (Pi::player->GetFlightState() != Ship::DOCKED
			&& m_numPoliceDocked
			&& (fine > 1000)
			&& (GetPositionRelTo(Pi::player).Length() < 100000.0)) {
		int port = GetFreeDockingPort();
		// at 60 Hz updates (ie, 1x time acceleration),
		// this spawns a police ship with probability ~0.83% each frame
		// This makes it unlikely (but not impossible) that police will spawn on top of each other
		// the expected number of game-time seconds between spawns: 120 (2*60 Hz)
		// variance is quite high though
		if (port != -1 && 2.0*Pi::rng.Double() < timeStep) {
			m_numPoliceDocked--;
			// Make police ship intent on killing the player
			Ship *ship = new Ship(ShipType::POLICE);
			ship->AIKill(Pi::player);
			ship->SetFrame(GetFrame());
			ship->SetDockedWith(this, port);
			Pi::game->GetSpace()->AddBody(ship);
			ship->SetLabel(Lang::POLICE_SHIP_REGISTRATION);
			ship->m_equipment.Set(Equip::SLOT_LASER, 0, Equip::PULSECANNON_DUAL_1MW);
			ship->m_equipment.Add(Equip::LASER_COOLING_BOOSTER);
			ship->m_equipment.Add(Equip::ATMOSPHERIC_SHIELDING);
			ship->UpdateStats();
		}
	}
}

bool SpaceStation::IsPortLocked(const int bay) const
{
	SpaceStationType::TBayGroups::const_iterator bayIter = mBayGroups.begin();
	for ( ; bayIter!=mBayGroups.end() ; ++bayIter ) {
		std::vector<int>::const_iterator idIter = (*bayIter).bayIDs.begin();
		for ( ; idIter!=(*bayIter).bayIDs.end() ; ++idIter ) {
			if ((*idIter)==bay) {
				return (*bayIter).inUse;
			}
		}
	}
	// is it safer to return that the is loacked?
	return true;
}

void SpaceStation::LockPort(const int bay, const bool lockIt)
{
	SpaceStationType::TBayGroups::iterator bayIter = mBayGroups.begin();
	for ( ; bayIter!=mBayGroups.end() ; ++bayIter ) {
		std::vector<int>::iterator idIter = (*bayIter).bayIDs.begin();
		for ( ; idIter!=(*bayIter).bayIDs.end() ; ++idIter ) {
			if ((*idIter)==bay) {
				(*bayIter).inUse = lockIt;
				return;
			}
		}
	}
}<|MERGE_RESOLUTION|>--- conflicted
+++ resolved
@@ -59,7 +59,6 @@
 		wr.Float(float(m_shipDocking[i].stagePos));
 		wr.Vector3d(m_shipDocking[i].fromPos);
 		wr.WrQuaternionf(m_shipDocking[i].fromRot);
-<<<<<<< HEAD
 
 		wr.Float(float(m_shipDocking[i].openAnimState));
 		wr.Float(float(m_shipDocking[i].dockAnimState));
@@ -74,8 +73,6 @@
 		for (uint32_t j=0; j<mBayGroups[i].bayIDs.size(); j++) {
 			wr.Int32(mBayGroups[i].bayIDs[j]);
 		}
-=======
->>>>>>> 1d4bfbe7
 	}
 
 	wr.Bool(m_bbCreated);
@@ -108,7 +105,6 @@
 		ShipOnSale sos(id, regId, skin);
 		m_shipsOnSale.push_back(sos);
 	}
-<<<<<<< HEAD
 	const int32_t numShipDocking = rd.Int32();
 	m_shipDocking.reserve(numShipDocking);
 	for (int i=0; i<numShipDocking; i++) {
@@ -138,14 +134,6 @@
 			const int32_t ID = rd.Int32();
 			bay.bayIDs.push_back(ID);
 		}
-=======
-	for (int i=0; i<MAX_DOCKING_PORTS; i++) {
-		m_shipDocking[i].shipIndex = rd.Int32();
-		m_shipDocking[i].stage = rd.Int32();
-		m_shipDocking[i].stagePos = rd.Float();
-		m_shipDocking[i].fromPos = rd.Vector3d();
-		m_shipDocking[i].fromRot = rd.RdQuaternionf();
->>>>>>> 1d4bfbe7
 	}
 
 	m_bbCreated = rd.Bool();
@@ -173,15 +161,6 @@
 	m_bbCreated = false;
 	m_bbShuffled = false;
 
-<<<<<<< HEAD
-=======
-	for (int i=0; i<MAX_DOCKING_PORTS; i++) {
-		m_shipDocking[i].ship = 0;
-		m_shipDocking[i].stage = 0;
-		m_shipDocking[i].stagePos = 0;
-	}
-	m_dockingLock = false;
->>>>>>> 1d4bfbe7
 	m_oldAngDisplacement = 0.0;
 
 	SetMoney(1000000000);
@@ -336,14 +315,14 @@
 	sd.stage = -1;
 	sd.stagePos = 0.0;
 
+	m_doorAnimationStep = 0.3; // open door
+
 	const Aabb& aabb = ship->GetAabb();
 	const matrix3x3d mt = ship->GetOrient();
 	const vector3d up = mt.VectorY().Normalized() * aabb.min.y;
 	
 	sd.fromPos = (ship->GetPosition() - GetPosition() + up) * GetOrient();	// station space
 	sd.fromRot = Quaterniond::FromMatrix3x3(GetOrient().Transpose() * mt);
-
-	m_doorAnimationStep = 0.3; // open door
 
 	ship->SetFlightState(Ship::DOCKING);
 
@@ -458,13 +437,10 @@
 
 		if (dt.stage == 1) {
 			// SPECIAL stage! Docking granted but waiting for ship to dock
-<<<<<<< HEAD
 			m_shipDocking[i].openAnimState += 0.3*timeStep;
 			m_shipDocking[i].dockAnimState -= 0.3*timeStep;
-=======
 
 			m_doorAnimationStep = 0.3; // open door
->>>>>>> 1d4bfbe7
 
 			if (dt.stagePos >= 1.0) {
 				if (dt.ship == static_cast<Ship*>(Pi::player)) Pi::onDockingClearanceExpired.emit(this);
@@ -504,36 +480,21 @@
 			// undock animation finished, clear port
 			dt.stage = 0;
 			dt.ship = 0;
-<<<<<<< HEAD
 			LockPort(i, false);
-=======
-			if (m_type->dockOneAtATimePlease) m_dockingLock = false;
 			m_doorAnimationStep = -0.3; // close door
->>>>>>> 1d4bfbe7
 		}
 		else if (dt.stage > m_type->numDockingStages) {
 			// set docked
 			dt.ship->SetDockedWith(this, i);
 			LuaEvent::Queue("onShipDocked", dt.ship, this);
-<<<<<<< HEAD
 			LockPort(i, false);
+			m_doorAnimationStep = -0.3; // close door
 		}
 	}
 	for (uint32_t i=0; i<m_shipDocking.size(); i++) {
 		m_shipDocking[i].openAnimState = Clamp(m_shipDocking[i].openAnimState, 0.0, 1.0);
 		m_shipDocking[i].dockAnimState = Clamp(m_shipDocking[i].dockAnimState, 0.0, 1.0);
 	}
-=======
-			if (m_type->dockOneAtATimePlease) m_dockingLock = false;
-			m_doorAnimationStep = -0.3; // close door
-		}
-	}
-
-	m_doorAnimationState = Clamp(m_doorAnimationState + m_doorAnimationStep*timeStep, 0.0, 1.0);
-	if (m_doorAnimation)
-		m_doorAnimation->SetProgress(m_doorAnimationState);
->>>>>>> 1d4bfbe7
-}
 
 void SpaceStation::PositionDockedShip(Ship *ship, int port) const
 {
