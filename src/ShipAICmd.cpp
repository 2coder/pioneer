#include "libs.h"
#include "Ship.h"
#include "ShipAICmd.h"
#include "Pi.h"
#include "Player.h"
#include "perlin.h"
#include "Frame.h"
#include "Planet.h"
#include "SpaceStation.h"
#include "Space.h"


AICommand *AICommand::Load(Serializer::Reader &rd)
{
	CmdName name = (CmdName)rd.Int32();
	switch (name) {
		case CMD_NONE: default: return 0;
//		case CMD_JOURNEY: return new AICmdJourney(rd);
//		case CMD_DOCK: return new AICmdDock(rd);
//		case CMD_ORBIT: return new AICmdOrbit(rd);
		case CMD_FLYTO: return new AICmdFlyTo(rd);
		case CMD_KILL: return new AICmdKill(rd);
		case CMD_KAMIKAZE: return new AICmdKamikaze(rd);
	}
}

void AICommand::Save(Serializer::Writer &wr)
{
	wr.Int32(m_cmdName);
	wr.Int32(Serializer::LookupBody(m_ship));
	if (m_child) m_child->Save(wr);
	else wr.Int32(CMD_NONE);
}

AICommand::AICommand(Serializer::Reader &rd, CmdName name)
{
	m_cmdName = name;
	m_ship = (Ship*)rd.Int32();
	m_child = Load(rd);
}

void AICommand::PostLoadFixup()
{
	m_ship = (Ship *)Serializer::LookupBody((size_t)m_ship);
	if (m_child) m_child->PostLoadFixup();
}


bool AICommand::ProcessChild()
{
	if (!m_child) return true;						// no child present
	if (!m_child->TimeStepUpdate()) return false;	// child still active
	delete m_child; m_child = 0;
	return true;								// child finished
}

/*
bool AICmdDock::TimeStepUpdate()
{
	if (!ProcessChild()) return false;

	// Ship::DOCKING for example...
	if (m_ship->GetFlightState() != Ship::FLYING) return true;

	AIPath newPath;
	if (m_ship->AIAddAvoidancePathOnWayTo(m_target, newPath)) {
		m_child = new AICmdFlyTo(m_ship, m_target, newPath);
		m_path.endTime = 0;
		return false;
	}
	else if (m_target->GetPositionRelTo(m_ship).Length() > 100000.0) {
		m_child = new AICmdFlyTo(m_ship, m_target);
		m_path.endTime = 0;
		return false;
	}

	int port = m_target->GetMyDockingPort(m_ship);
	if (port == -1) {
		std::string msg;
		m_target->GetDockingClearance(m_ship, msg);
		port = m_target->GetMyDockingPort(m_ship);
		if (port == -1) {
			// todo: should give a failure message, that we couldn't
			// get docking
			return true;
		}
	}

	if (m_path.endTime == 0) {
		Frame *frame = m_target->GetFrame();
		if (frame->IsRotatingFrame() && !m_target->IsGroundStation()) {
			// can't autopilot by the rotating frame of a space station
			// (it rotates too fast and it would be incorrect anyway)
			frame = frame->m_parent;
		}
		
		const double maxAccel = m_ship->GetWeakestThrustersForce() / m_ship->GetMass();
		vector3d pos[3];
		pos[0] = m_ship->GetPositionRelTo(frame);
		const vector3d ourVelocity = m_ship->GetVelocityRelativeTo(frame);
		const vector3d endVelocity = vector3d(0.0,-25.0,0.0);

		SpaceStationType::positionOrient_t shipOrientStartDocking, shipOrientEndDocking;
		bool good = m_target->GetSpaceStationType()->GetShipApproachWaypoints(port, 1, shipOrientStartDocking);
		good = good && m_target->GetSpaceStationType()->GetShipApproachWaypoints(port, 2, shipOrientEndDocking);

		assert(good);
		double duration;

		matrix4x4d target_rot;
		m_target->GetRotMatrix(target_rot);
		pos[1] = m_target->GetPosition() + target_rot * shipOrientStartDocking.pos;
		pos[2] = m_target->GetPosition() + target_rot * shipOrientEndDocking.pos;
	
		path(3, pos, ourVelocity, endVelocity, maxAccel*.5, duration, m_path.path);
		m_path.startTime = Pi::GetGameTime();
		m_path.endTime = m_path.startTime + duration;
		m_path.frame = frame;
	}
	if (m_path.endTime > 0) {
		bool done = m_ship->AIFollowPath(m_path, true);
		
		if (m_path.endTime - Pi::GetGameTime() < 30.0) {
			// orient the ship in the last 30 seconds
			// todo: should maybe cache this final orientation to avoid
			// the lua calls
			SpaceStationType::positionOrient_t shipOrientEndDocking;
			m_target->GetSpaceStationType()->GetShipApproachWaypoints(port, 2, shipOrientEndDocking);

			matrix4x4d orient;
			m_target->GetRotMatrix(orient);
			orient = orient * matrix4x4d::MakeRotMatrix(shipOrientEndDocking.xaxis, shipOrientEndDocking.yaxis,
					shipOrientEndDocking.xaxis.Cross(shipOrientEndDocking.yaxis));
			m_ship->SetAngThrusterState(0, 0);
			m_ship->SetAngThrusterState(1, 0);
			m_ship->SetAngThrusterState(2, 0);
			m_ship->AISlowOrient(orient);
	
			if (m_ship->GetWheelState() == 0) m_ship->SetWheelState(true);
		}
		return done;
	} else {
		return true;
	}
}


bool AICmdJourney::TimeStepUpdate()
{
	if (!ProcessChild()) return false;

	if (Pi::currentSystem->GetLocation() != (SysLoc)m_dest) {
		// need to hyperspace there
		int fuelRequired;
		double duration;
		enum Ship::HyperjumpStatus jumpStatus;
		m_ship->CanHyperspaceTo(&m_dest, fuelRequired, duration, &jumpStatus);
		if (jumpStatus == Ship::HYPERJUMP_OK) {
			switch (m_ship->GetFlightState()) {
			case Ship::FLYING:
				m_ship->TryHyperspaceTo(&m_dest);
				break;
			case Ship::DOCKING:
				// just wait
				break;
			case Ship::LANDED:
				if (m_ship->GetDockedWith()) {
					m_ship->Undock();
				} else {
					m_ship->Blastoff();
				}
				break;
			}
		} else {
			printf("AICmdJourney() can't get to destination (reason %d) :-(\n", (int)jumpStatus);
			if (!m_ship->GetDockedWith()) {
				// if we aren't docked then there is no point trying to
				// buy fuel, etc. just give up
				printf("AICmdJourney() failed (not docked, HyperjumpStatus=%d)\n", (int)jumpStatus);
				return true;
			}

			switch (jumpStatus) {		// todo: garbage that needs sorting
			case Ship::HYPERJUMP_INSUFFICIENT_FUEL:
				{
					Equip::Type fuelType = m_ship->GetHyperdriveFuelType();

					if (m_ship->BuyFrom(m_ship->GetDockedWith(), fuelType, false)) {
						// good. let's see if we are able to jump next tick
						return false;
					} else {
						printf("AICmdJourney() failed (docked, HyperjumpStatus=%d)\n", (int)jumpStatus);
						return true;
					}
				}
				break;
			case Ship::HYPERJUMP_NO_DRIVE:
			case Ship::HYPERJUMP_OUT_OF_RANGE:
				{
					const Equip::Type fuelType = m_ship->GetHyperdriveFuelType();
					const Equip::Type driveType = m_ship->m_equipment.Get(Equip::SLOT_ENGINE);
					const Equip::Type laserType = m_ship->m_equipment.Get(Equip::SLOT_LASER, 0);
					// preserve money
					Sint64 oldMoney = m_ship->GetMoney();
					m_ship->SetMoney(10000000);
					MarketAgent *trader = m_ship->GetDockedWith();
					// need to lose some equipment and see if we get light enough
					Equip::Type t = (Equip::Type)Pi::rng.Int32(Equip::TYPE_MAX);
					if ((EquipType::types[t].slot == Equip::SLOT_ENGINE) && trader->CanSell(t)) {
						// try a different hyperdrive
						m_ship->SellTo(trader, driveType);
						if (!m_ship->BuyFrom(trader, t)) {
							m_ship->BuyFrom(trader, driveType);
						}
						printf("Switched drive to a %s\n", Equip::types[t].name);
					} else if ((t != fuelType) && (t != driveType) && (t != laserType)) {
						m_ship->SellTo(trader, t);
						printf("Removed a %s\n", Equip::types[t].name);
					}
					m_ship->SetMoney(oldMoney);
				}
				break;
			case Ship::HYPERJUMP_OK:
				break; // shouldn't reach this though
			}
		}
	} else if (m_ship->GetFlightState() == Ship::LANDED) return true;	// all done
	else {
		// we are in the desired system. fly to the target and dock
		// then specific instructions to get us there
		Body *b = Space::FindBodyForSBodyPath(&m_dest);
		if (b->IsType(Object::SPACESTATION))
			m_child = new AICmdDock(m_ship, static_cast<SpaceStation*>(b));
		else m_child = new AICmdFlyTo(m_ship, b);
	}
	return false;
}
<<<<<<< HEAD
=======

bool AICmdOrbit::TimeStepUpdate()
{
	if (!ProcessChild()) return false;

	// don't think about it
	if (!m_target->IsType(Object::PLANET)) return true;
			
	if (m_ship->GetFlightState() == Ship::LANDED) {
		if (m_ship->GetDockedWith()) {
			m_ship->Undock();
		} else {
			m_ship->Blastoff();
		}
		return false;
	}

	// is there planets in our way that we need to avoid?
	AIPath newPath;
	if (m_ship->AIAddAvoidancePathOnWayTo(m_target, newPath)) {
		m_child = new AICmdFlyTo(m_ship, m_target, newPath);
		m_path.endTime = 0;
		return false;
	}

	if (m_path.endTime == 0) {
		Frame *frame = m_target->GetFrame()->m_parent;
		PiVerify(frame);

		Planet *planet = static_cast<Planet*>(m_target);
		const ShipType &type = m_ship->GetShipType();
		const vector3d ourPosition = m_ship->GetPositionRelTo(frame);
		const vector3d ourVelocity = m_ship->GetVelocityRelativeTo(frame);
		// XXX nice naming inconsistency ^^
		const double orbitalRadius = planet->GetSBody()->GetRadius() * m_orbitHeight;
		const double orbitalSpeed = sqrt(planet->GetMass() * G / orbitalRadius);

		vector3d midpos, endpos, endVel;
		// approach differently if we are currently above or below orbit
		if (ourPosition.Length() < orbitalRadius) {
			endpos = vector3d(0.0,1.0,0.0).Cross(ourPosition).Normalized();
			midpos = ourPosition.Normalized() * orbitalRadius*1.1;
			endVel = endpos * orbitalSpeed;
			endpos = (midpos + endpos*(midpos-ourPosition).Length()).Normalized() * orbitalRadius;
		} else {
			endpos = vector3d(0.0,1.0,0.0).Cross(ourPosition);
			endpos = endpos.Normalized() * orbitalRadius;
			midpos = (ourPosition.Normalized() + endpos.Normalized())
					.Normalized()* orbitalRadius*1.1;
			endVel = ourPosition.Normalized()*-orbitalSpeed;
		}
		printf("Pos %f,%f,%f\n",
				ourPosition.x,
				ourPosition.y,
				ourPosition.z);
		printf("Endpos %f,%f,%f (%f)\n", endpos.x, endpos.y, endpos.z, endpos.Length());
		// generate path
		double duration;
		// assumption that rear thruster is most powerful
		const double maxAccel = fabs(type.linThrust[ShipType::THRUSTER_FORWARD] / m_ship->GetMass());
		printf("max accel %f m/sec/sec\n",maxAccel);
		vector3d pos[3];
		pos[0] = ourPosition;
		pos[1] = midpos;
		pos[2] = endpos;
		path(3, pos, ourVelocity, endVel, maxAccel*.75, duration, m_path.path);
		m_path.startTime = Pi::GetGameTime();
		m_path.endTime = m_path.startTime + duration;
		m_path.frame = frame;

		{
			double invD = 1.0/duration;
			vector3d p1 = m_path.path.Eval(0.0);
			vector3d p2 = m_path.path.Eval(invD);
			printf("starts at %f m/sec\n", (p1-p2).Length());
			p1 = m_path.path.Eval(1.0-invD);
			p2 = m_path.path.Eval(1.0);
			printf("ends at %f m/sec\n", (p1-p2).Length());

		}
	}

	if (m_path.endTime <= 0) return true;
	return m_ship->AIFollowPath(m_path);
}




/*
bool AICmdFlyTo::TimeStepUpdate()
{
	if (!ProcessChild()) return false;

	if (m_path.endTime == 0) {
		AIPath newPath;
		if (m_ship->AIAddAvoidancePathOnWayTo(m_target, newPath)) {
			m_child = new AICmdFlyTo(m_ship, m_target, newPath);
			m_path.endTime = 0;
			return false;
		}

		Frame *frame = m_target->GetFrame();
		if (frame->IsRotatingFrame()) frame = frame->m_parent;
		assert(frame);

		const ShipType &type = m_ship->GetShipType();
		const vector3d ourPosition = m_ship->GetPositionRelTo(frame);
		const vector3d ourVelocity = m_ship->GetVelocityRelativeTo(frame);
		// bug: broken
		const vector3d endPosition = std::max(50000.0, 4.0 * m_target->GetBoundingRadius()) * (ourPosition - m_target->GetPosition()).Normalized();

		// generate path
		double duration;
		// assumption that rear thruster is most powerful
		const double maxAccel = fabs(type.linThrust[ShipType::THRUSTER_FORWARD] / m_ship->GetMass());
		vector3d pos[3];
		pos[0] = ourPosition;
		pos[1] = 0.5*(ourPosition+endPosition);
		pos[2] = endPosition;
		path(3, pos, ourVelocity, m_target->GetVelocity(), maxAccel*.75, duration, m_path.path);
		m_path.startTime = Pi::GetGameTime();
		m_path.endTime = m_path.startTime + duration;
		m_path.frame = frame;

		{
			double invD = 1.0/duration;
			vector3d p1 = m_path.path.Eval(0.0);
			vector3d p2 = m_path.path.Eval(invD);
			printf("starts at %f m/sec\n", (p1-p2).Length());
			p1 = m_path.path.Eval(1.0-invD);
			p2 = m_path.path.Eval(1.0);
			printf("ends at %f m/sec\n", (p1-p2).Length());

		}
	}

	return m_ship->AIFollowPath(m_path);
}
>>>>>>> 6fcf559e
*/

bool AICmdKamikaze::TimeStepUpdate()
{
	m_ship->SetGunState(0,0);
	// needs to deal with frames, large distances, and success
	if (m_ship->GetFrame() == m_target->GetFrame()) {
		double dist = (m_target->GetPosition() - m_ship->GetPosition()).Length();
		vector3d vRel = m_ship->GetVelocityRelativeTo(m_target);
		vector3d dir = (m_target->GetPosition() - m_ship->GetPosition()).Normalized();

		const double eta = Clamp(dist / vRel.Dot(dir), 0.0, 10.0);
		const vector3d enemyProjectedPos = m_target->GetPosition() + eta*m_target->GetVelocity() - eta*m_ship->GetVelocity();
		dir = (enemyProjectedPos - m_ship->GetPosition()).Normalized();

		m_ship->ClearThrusterState();
		m_ship->AIFaceDirection(dir);

		// thunder at target at 400m/sec
		// todo: fix that static cast - redo this function anyway
		m_ship->AIModelCoordsMatchSpeedRelTo(vector3d(0,0,-400), static_cast<Ship*>(m_target));
	}
	return false;
}

/*
// temporary evasion-test version
bool AICmdKill::TimeStepUpdate()
{
	m_timeSinceChange += Pi::GetTimeStep();
	if (m_timeSinceChange < m_changeTime) {
		m_ship->AIFaceDirection(m_curDir);
		return false;
	}

	m_ship->ClearThrusterState();

	// ok, so now pick new direction
	vector3d targdir = m_target->GetPositionRelTo(m_ship).Normalized();
	vector3d tdir1 = targdir.Cross(vector3d(targdir.z+0.1, targdir.x, targdir.y));
	tdir1 = tdir1.Normalized();
	vector3d tdir2 = targdir.Cross(tdir1);

	double d1 = Pi::rng.Double() - 0.5;
	double d2 = Pi::rng.Double() - 0.5;

	m_curDir = (targdir + d1*tdir1 + d2*tdir2).Normalized();
	m_ship->AIFaceDirection(m_curDir);

	m_ship->SetThrusterState(ShipType::THRUSTER_FORWARD, 0.66);		// give player a chance
	switch(Pi::rng.Int32() & 0x3)
	{
		case 0x0: m_ship->SetThrusterState(ShipType::THRUSTER_LEFT, 0.7); break;
		case 0x1: m_ship->SetThrusterState(ShipType::THRUSTER_RIGHT, 0.7); break;
		case 0x2: m_ship->SetThrusterState(ShipType::THRUSTER_UP, 0.7); break;
		case 0x3: m_ship->SetThrusterState(ShipType::THRUSTER_DOWN, 0.7); break;
	}

	m_timeSinceChange = 0.0f;
	m_changeTime = (float)Pi::rng.Double() * 10.0f;
	return false;
}
*/

// goals of this command:
//	1. inflict damage on current target
//	2. avoid taking damage to self
// two sub-patterns:
//	1. point at leaddir, shift sideways, adjust range with front/rear
//	2. flypast - change angle to target as rapidly as possible
/*
bool AICmdKill::TimeStepUpdate()
{
	if (GetDockedWith()) Undock();
	if (m_ship->GetFlightState() != Ship::FLYING) return false;		// wait until active

	SetGunState(0,0);

	// do pattern timeout here

	bool rval = true;
	switch (m_state) {
		case 0: break;
		case 1: rval = PatternKill(); break;
		case 2: rval = PatternShift(); break;
		case 3: rval = PatternEvade(); break;		// full evades should be in higher level function
	}

// have the following things to pass from higher-level function:
// 1. whether to evade or counter-evade 
// 2. desired separation (based on relative ship sizes + random)

	// long term factors:
	// if our angular accel is higher, flypast and close-range combat become more effective
	m_accRatio = (m_target->GetShipType().angThrust * m_ship->GetAngularInertia())
		/ (m_ship->GetShipType().angThrust * m_target->GetAngularInertia());

	// if their ship is relatively large, want to use longer distances or more evasion
	m_sizeRatio = m_target->GetBoundingRadius() / m_ship->GetBoundingRadius();

	// if their ship has higher-speed weaponry, want to use closer distances or less evasion

//	m_wpnSpeedRatio = Equip::types[m_ship->m_equipment.Get(Equip::SLOT_LASERS, 0)]


	// Immediate factors:
	// if their laser temperature is high, counter-evade and close range
	
	// if our laser temperature is high, full evade and increase range

	// if outmatched, run away?

	// if under attack from other ships, may evade randomly

	// if opponent is not visible, may enter random control mode

	// if not visible to opponent and close, may attempt to stay in blind spot?

	
	if (rval) {			// current pattern complete, pick which to use next


		// danger metrics: damage taken, target heading & range, 
		// separate danger from target and danger from elsewhere?

		// *could* check 		
	}
}
*/

// assumes approximate target facing and cleared thruster state
// curdist => current distance from target
// curspeed => current speed towards target, positive towards
// reqdist => desired distance from target
// speedmargin => don't use thrust if within this value of ideal speed
/*
double AICmdKill::MaintainDistance(double curdist, double curspeed, double reqdist, double speedmargin)
{
	// use maximum *deceleration*
	const ShipType &stype = m_ship->GetShipType();
	double rearaccel = stype.linThrust[ShipType::THRUSTER_REVERSE] / m_ship->GetMass();
	// v = sqrt(2as)
	double ispeed = sqrt(2.0 * rearaccel * (curdist - reqdist));
	double vdiff = ispeed - curspeed;

	if (vdiff*vdiff < speedmargin*speedmargin) return 0;
	if (vdiff > 0.0) return -1.0;
	else return 1.0;
}
*/


bool AICmdKill::TimeStepUpdate()
{
return false;

	if (!m_target) return true;

	matrix4x4d rot; m_ship->GetRotMatrix(rot);				// some world-space params
	const ShipType &stype = m_ship->GetShipType();
	vector3d targpos = m_target->GetPositionRelTo(m_ship);
	vector3d targvel = m_target->GetVelocityRelativeTo(m_ship);		
	vector3d targdir = targpos.Normalized();
	vector3d heading = vector3d(-rot[8], -rot[9], -rot[10]);
	// Accel will be wrong for a frame on timestep changes, but it doesn't matter
	vector3d targaccel = (m_target->GetVelocity() - m_lastVel) / Pi::GetTimeStep();
	m_lastVel = m_target->GetVelocity();		// may need next frame
	vector3d leaddir = m_ship->AIGetLeadDir(m_target, targaccel, 0);

	// turn towards target lead direction, add inaccuracy
	// trigger recheck when angular velocity reaches zero or after certain time

	if (m_leadTime < Pi::GetGameTime())
	{
		double skillShoot = 0.5;		// todo: should come from AI stats

		double headdiff = (leaddir - heading).Length();
		double leaddiff = (leaddir - targdir).Length();
		m_leadTime = Pi::GetGameTime() + headdiff + (1.0*Pi::rng.Double()*skillShoot);

		// lead inaccuracy based on diff between heading and leaddir
		vector3d r(Pi::rng.Double()-0.5, Pi::rng.Double()-0.5, Pi::rng.Double()-0.5);
		vector3d newoffset = r * (0.02 + 2.0*leaddiff + 2.0*headdiff)*Pi::rng.Double()*skillShoot;
		m_leadOffset = (heading - leaddir);		// should be already...
		m_leadDrift = (newoffset - m_leadOffset) / (m_leadTime - Pi::GetGameTime());

		// Shoot only when close to target

		double vissize = 1.3 * m_ship->GetBoundingRadius() / targpos.Length();
		vissize += (0.05 + 0.5*leaddiff)*Pi::rng.Double()*skillShoot;
		if (vissize > headdiff) m_ship->SetGunState(0,1);
		else m_ship->SetGunState(0,0);
	}
	m_leadOffset += m_leadDrift * Pi::GetTimeStep();
	double leadAV = (leaddir-targdir).Dot((leaddir-heading).Normalized());	// leaddir angvel
	m_ship->AIFaceDirection((leaddir + m_leadOffset).Normalized(), leadAV);


	vector3d evadethrust(0,0,0);
	if (m_evadeTime < Pi::GetGameTime())		// evasion time!
	{
		double skillEvade = 0.5;			// todo: should come from AI stats
		m_evadeTime = Pi::GetGameTime() + Pi::rng.Double(3.0,10.0) * skillEvade;
		if (heading.Dot(targdir) < 0.7) skillEvade += 0.5;		// not in view
		skillEvade += Pi::rng.Double(-0.5,0.5);

		matrix4x4d trot; m_target->GetRotMatrix(trot);
		vector3d targhead = vector3d(-trot[8], -trot[9], -trot[10]) * rot;		// obj space
		vector3d targav = m_target->GetAngVelocity();

		if (skillEvade < 1.0 && targhead.z < 0.0) {		// smart chase
			vector3d objvel = targvel * rot;		// obj space targvel
			evadethrust.x = objvel.x > 0.0 ? 1.0 : -1.0;
			evadethrust.y = objvel.y > 0.0 ? 1.0 : -1.0;
		}			
		else
		{
			skillEvade += targpos.Length() / 2000;				// 0.25 per 500m

			if (skillEvade < 1.0 && targav.Length() < 0.05) {	// smart evade, assumes facing
				evadethrust.x = targhead.x < 0.0 ? 1.0 : -1.0;
				evadethrust.y = targhead.y < 0.0 ? 1.0 : -1.0;
			}
			else if (skillEvade < 1.3) {			// random two-thruster evade
				evadethrust.x = (Pi::rng.Int32()&8) ? 1.0 : -1.0;
				evadethrust.y = (Pi::rng.Int32()&4) ? 1.0 : -1.0;
			}
			else if (skillEvade < 1.6) {			// one thruster only
				if (Pi::rng.Int32()&8)
					evadethrust.x = (Pi::rng.Int32()&4) ? 1.0 : -1.0;
				else evadethrust.y = (Pi::rng.Int32()&4) ? 1.0 : -1.0;
			}
			// else no evade thrust
		}
	}		
	else evadethrust = m_ship->GetThrusterState();


	// todo: some logic behind desired range? pass from higher level
	if (m_closeTime < Pi::GetGameTime())
	{
		double skillEvade = 0.5;
		if (heading.Dot(targdir) < 0.7) skillEvade += 0.5;		// not in view

		m_closeTime = Pi::GetGameTime() + skillEvade * Pi::rng.Double(1.0,5.0);
	
		double reqdist = 500.0 + skillEvade * Pi::rng.Double(-500.0, 250);
		double dist = targpos.Length(), ispeed;
		double rearaccel = stype.linThrust[ShipType::THRUSTER_REVERSE] / m_ship->GetMass();
		// v = sqrt(2as), positive => towards
		if (dist > reqdist) ispeed = sqrt(2.0 * rearaccel * (dist - reqdist));
		else ispeed = -sqrt(2.0 * rearaccel * (reqdist - dist));
		double vdiff = ispeed + targvel.Dot(targdir);

		if (skillEvade + Pi::rng.Double() > 1.5) evadethrust.z = 0.0;
		else if (vdiff*vdiff < 400.0) evadethrust.z = 0.0;
		else evadethrust.z = (vdiff > 0.0) ? -1.0 : 1.0;
	}
	else evadethrust.z = m_ship->GetThrusterState().z;
	m_ship->SetThrusterState(evadethrust);

	return false;
}

//Four modes for evasion vector...
//	1. target is main threat - consider heading and sweep
//	2. other ship is main threat - consider laser bolt position
//	3. no real threat - just reduce velocity vector
//	4. random

// ok, can't really decide what's best.
// best: evade from heading if low velocity, otherwise evade in direction of angvel


// first need to consider whether danger is sufficiently high to prioritise evasion
// back to the threat metrics thing

// ok, threat of target
// ideally just watch nearby laser bolts
// take account of:
//	1. range (both for hit chance and output)
//	2. laser output (consider recharge) vs armour
//	3. proximity and speed of lead angle

//	double range = targpos.Length(), rthreat;
//	if(range < 200.0) rthreat = 1.0;
//	else if(range > maxlrange) rthreat = 0.0;
//	else rthreat = (maxlrange-range) / (maxlrange-200.0);
//	rthreat *= rthreat;			// not enough maybe. consider aim, power and evasion time

// hmm. could consider heading strictly, like watching laser bolts.


//	vector3d targld = m_target->AIGetLeadDir(m_ship, vector3d(0,0,0), 0);
//	(-targpos).Normalized().Dot(targld);
// compare against target's actual heading and this ship's current velocity
// pure velocity or angular

// ok, what were the actual questions here?
// 1. whether to kill, flypast or hard evade
// - hard evade is useless except as flypast, delaying tactic, or specific laser bolt dodge
// - have dafter AIs do it anyway?

// kill if winning, basically?
// against ships with slower turn rate, might want to try to exploit that
// So what actually matters?

// 1. closer range, closing velocity => worth doing a flypast





// need fuzzy range-maintenance
// every time period, hit forward or reverse thruster or neither

// actually just use real one except only occasionally and with randomised distances
// 



/*
bool AICmdKill::TimeStepUpdate()
{
	// do everything in object space
	matrix4x4d rot; GetRotMatrix(rot);
	vector3d targpos = inst.target->GetPositionRelTo(this) * rot;
	vector3d targvel = (inst.lastVel - inst.target->GetVelocity()) * inst.timeStep;
	targvel = (targvel + inst.target->GetVelocityRelativeTo(this)) * rot;
	// TODO: should adjust targpos for gunmount offset

	// store current target velocity for next frame's accel calc
	inst.lastVel = inst.target->GetVelocity();
	inst.timeStep = timeStep;

	int laser = Equip::types[m_equipment.Get(Equip::SLOT_LASER, 0)].tableIndex;
	double projspeed = Equip::lasers[laser].speed;

	vector3d leadpos = targpos + targvel*(targpos.Length()/projspeed);
	leadpos = targpos + targvel*(leadpos.Length()/projspeed); 	// second order approx
	vector3d leaddir = leadpos.Normalized();

	AIFaceDirection(rot * leaddir, timeStep);

	// ok, now work out evasion and range adjustment
	// just generate preferred evasion and range vectors and span accordingly?
	// never mind that, just consider each thruster axis individually?

	// get representation of approximate angular distance 
	// dot product of direction and enemy heading?
	// ideally use enemy angvel arc too - try to stay out of arc and away from heading

	// so, need three vectors in object space
	// 1. enemy position - targpos
	// 2. enemy heading - take from their rot matrix, transform to obj space
	// 2.5. enemy up vector, not using yet
	// 3. enemy angvel - transform to obj space

	matrix4x4d erot;
	inst.target->GetRotMatrix(erot);
	vector3d ehead = vector3d(-erot[8], -erot[9], -erot[10]) * rot;
//	vector3d eup = vector3d(erot[4], erot[5], erot[6]) * rot;
	vector3d eav = ((Ship *)inst.target)->GetAngVelocity() * rot;

	// stupid evade: away from heading
	vector3d evade1, evade2;
	evade1 = (ehead * targpos.Dot(ehead)) - targpos;

	// smarter evade? away from angular velocity plane
	if (eav.Length() > 0.0)	{
		evade2 = eav.Normalized();
		if (targpos.Dot(eav * targpos.Dot(eav)) > 0.0) evade2 *= -1.0;
	}
	else evade2 = evade1;	

	// only do this if on target
	if (leaddir.z < -0.98)
	{
		if (evade1.x > 0.0) m_ship->SetThrusterState(ShipType::THRUSTER_RIGHT, 1.0);
		else m_ship->SetThrusterState(ShipType::THRUSTER_LEFT, 1.0);
		if (evade1.y > 0.0) m_ship->SetThrusterState(ShipType::THRUSTER_UP, 1.0);
		else m_ship->SetThrusterState(ShipType::THRUSTER_DOWN, 1.0);

		// basic range-maintenance?

		double relspeed = -targvel.Dot(targpos.Normalized());	// positive => closing
		// use maximum *deceleration*
		const ShipType &stype = GetShipType();
		double rearaccel = stype.linThrust[ShipType::THRUSTER_REVERSE] / GetMass();
		double fwdaccel = stype.linThrust[ShipType::THRUSTER_FORWARD] / GetMass();
		// v = sqrt(2as)
		double idist = 500.0;		// temporary
		double ivel = sqrt(2.0 * rearaccel * (targpos.Length() - idist));
		double vdiff = ivel - relspeed;

		if (vdiff > 0.0) m_ship->SetThrusterState(ShipType::THRUSTER_FORWARD, 1.0);
		else m_ship->SetThrusterState(ShipType::THRUSTER_REVERSE, 1.0);

		SetGunState(0,1);
	}

//	Possibly don't need this because angvel never reaches zero on moving target
	// and approximate target angular velocity at leaddir
//	vector3d leaddir2 = (leadpos + targvel*0.01).Normalized();
//	vector3d leadav = leaddir.Cross(leaddir2) * 100.0;
	// does this really give a genuine angvel? Probably

	// so have target heading and target angvel at that heading
	// can now use modified version of FaceDirection?
	// not really: direction of leaddir and leadangvel may be different
	// so blend two results: thrust to reach leaddir and thrust to attain leadangvel
	// bias towards leadangvel as heading approaches leaddir

	return false;
}
*/

// three cases?
// if target is rotating frame, want position relative to parent frame
// if target is ground station, want offset relative to self?
// if target is ship, want both ways... but that's a different function

// gets position of (target + offset in target's frame) in frame
// if object has its own rotational frame, ignores it
static vector3d GetPosInFrame(Frame *frame, Body *target, vector3d &offset)
{
	matrix4x4d trot, tran; 
	if (target->GetFrame()->GetBodyFor() == target)			// own frame of reference
		Frame::GetFrameTransform(target->GetFrame()->m_parent, frame, tran);
	else Frame::GetFrameTransform(target->GetFrame(), frame, tran);
	return tran * (offset + target->GetPosition());
}

// targpos in frame of obj1
static bool CheckCollision(Body *obj1, Body *obj2, vector3d &targpos)
{
	vector3d p = obj2->GetPositionRelTo(obj1->GetFrame());
	vector3d p1 = obj1->GetPosition() - p;
	vector3d p2 = targpos - p;
	double r = obj1->GetBoundingRadius() + obj2->GetBoundingRadius();
	if (p1.LengthSqr() < r*r) return true;
	if (p2.LengthSqr() < r*r) return true;		// either point actually within radius

	vector3d dir = (p2-p1).Normalized();
	double tanlen = -p1.Dot(dir);
	if (tanlen < 0 || tanlen > (p2-p1).Length()) return false;	// closest point outside path 
	vector3d tan = p1 + tanlen * dir;
	return (tan.LengthSqr() < r*r) ? true : false;		// closest point within radius?
}

// only care about wells if inside rotating frame?
// valid possibilities? targets within object's bounding radius only
// so must be in rotational FOR already
// todo: needs offset to avoid issues around zero?
static bool TargetWellTest(Body *obj1, Body *obj2)
{
	if (!obj2->IsType(Object::SPACESTATION)) return false;
	if (!((SpaceStation *)obj2)->IsGroundStation()) return false;

	vector3d ourdir = obj1->GetPositionRelTo(obj2).NormalizedSafe();
	vector3d targupdir = obj2->GetPosition().NormalizedSafe();
	return (ourdir.Dot(targupdir) > 0.707) ? true : false;
}

// generates from (0,0,0) to spos, in plane of target 
// formula uses similar triangles
static vector3d GenerateTangent(vector3d &spos, vector3d &targ, double radius)
{
	double a = spos.Length(), b = radius, c = sqrt(a*a - b*b);
	return spos.Normalized()*b*b/a + spos.Cross(targ).Cross(spos).Normalized()*b*c/a;
}

// run this on frame switches? sounds like a plan.
// obj1 is ship, obj2 is target body, targpos is destination in obj1's frame
// only bother checking this frame's astrobody and target's astrobody atm
static Body *FindNearestObstructor(Body *obj1, Body *obj2, vector3d &targpos)
{
	Body *body = obj1->GetFrame()->GetBodyFor();
	if (body && CheckCollision(obj1, body, targpos)) return body;

	body = obj2->GetFrame()->GetBodyFor();
	if (body && CheckCollision(obj1, body, targpos)) return body;

	return 0;
}

static int GetFlipMode(Body *ship, Body *target, vector3d &posoff)
{
	vector3d targpos = GetPosInFrame(ship->GetFrame(), target, posoff);
	return (targpos.Length() > 100000000.0) ? 1 : 0;
}

void AICmdFlyTo::GetAwayFromBody(Body *body, vector3d &targpos)
{
	if (TargetWellTest(m_ship, m_target)) return;

	// check if direct escape is safe
	vector3d pos = m_ship->GetPosition();
	vector3d targdir = (targpos-pos).Normalized();
	vector3d ourdir = pos.Normalized();
	if (targdir.Dot(ourdir) > 0.707) return;

	// build escape vector	
	vector3d sidedir = ourdir.Cross(targdir).Cross(ourdir).Normalized();
	vector3d newdir = ourdir + sidedir;
	newdir = pos + newdir * (body->GetBoundingRadius()*1.02 - pos.Length());

	// offsets to rotating objects are relative to the non-rotating frame
	matrix4x4d tran;
	Frame::GetFrameTransform(body->GetFrame(), body->GetFrame()->m_parent, tran);
	newdir = tran * newdir;

	// todo: terminal velocity

	// ignore further collisions, forward only
	m_child = new AICmdFlyTo(m_ship, body, newdir, 0.0, 0, false);
	m_frame = 0;		// trigger rebuild when child finishes
}

int g_navbodycount = 0;

void AICmdFlyTo::NavigateAroundBody(Body *body, vector3d &targpos)
{
	if (TargetWellTest(m_ship, m_target)) return;
g_navbodycount++;
	// offset tangent by a bit
	vector3d newpos = 1.02 * GenerateTangent(m_ship->GetPosition(), targpos, body->GetBoundingRadius());

	// should already be a position in non-rotating frame
	// todo: terminal velocity

	// ignore further collisions
	int newmode = GetFlipMode(m_ship, body, newpos) ? 1 : 3;
	m_child = new AICmdFlyTo(m_ship, body, newpos, 0.0, 0, false);	//newmode, false);
	m_frame = 0;		// trigger rebuild when child finishes
}


void AICmdFlyTo::CheckCollisions(bool coll)
{
	// first get target pos in our frame
	vector3d targpos = GetPosInFrame(m_ship->GetFrame(), m_target, m_posoff);
	m_relpos = targpos - m_ship->GetPosition();
	m_frame = m_ship->GetFrame();				// set up the termination test

	// check collisions
	if (!coll) return;
	Body *body = FindNearestObstructor(m_ship, m_target, targpos);
	if (!body) return;

	// todo: check bounding radius vs rotating frame
	// if inside bounding radius of body, head out unless target is in same well
	if (body->GetBoundingRadius() > m_ship->GetPositionRelTo(body).Length())
		GetAwayFromBody(body, targpos);
			
	// if outside obstructor's radius but in frame, head for either well or tangent
	else if (m_ship->GetFrame()->GetBodyFor() == body)
		NavigateAroundBody(body, targpos);
	
	// if outside obstructor's frame, just head to vicinity of obstructor
	else m_child = new AICmdFlyTo(m_ship, body);
}

// Fly to "vicinity" of body
AICmdFlyTo::AICmdFlyTo(Ship *ship, Body *target) : AICommand (ship, CMD_FLYTO)
{
	m_target = target;

	double dist = std::max(500.0, 4.0 * m_target->GetBoundingRadius());
	if (m_target->IsType(Object::SPACESTATION) && ((SpaceStation *)m_target)->IsGroundStation()) {
		matrix4x4d rot; m_target->GetRotMatrix(rot);
		m_posoff = dist * vector3d(rot[4], rot[5], rot[6]);		// up vector for starport
	}
	else if(m_target->GetFrame()->GetBodyFor() == m_target)
		m_posoff = dist * m_ship->GetPositionRelTo(m_target->GetFrame()->m_parent).Normalized();
	else m_posoff = dist * m_ship->GetPositionRelTo(m_target).Normalized();

	m_endvel = 0;
	m_orbitrad = 0;
	m_frame = m_ship->GetFrame();
	m_headmode = GetFlipMode(m_ship, m_target, m_posoff);

	CheckCollisions(true);
}

// Orbit
AICmdFlyTo::AICmdFlyTo(Ship *ship, Body *target, double alt) : AICommand (ship, CMD_FLYTO)
{
	m_target = target;
	m_orbitrad = target->GetSBody()->GetRadius() * alt;
	m_endvel = sqrt(target->GetMass() * G / m_orbitrad);

	matrix4x4d rot; m_ship->GetRotMatrix(rot);
	vector3d heading(-rot[8], -rot[9], -rot[10]);
	m_posoff = GenerateTangent(m_ship->GetPosition(), heading, m_orbitrad);
	m_frame = m_ship->GetFrame();
	m_headmode = GetFlipMode(m_ship, m_target, m_posoff);

	CheckCollisions(true);
}

// Specified pos, endvel should be > 0
AICmdFlyTo::AICmdFlyTo(Ship *ship, Body *target, vector3d &posoff, double endvel, int headmode, bool coll)
	: AICommand (ship, CMD_FLYTO)
{
	m_target = target;
	m_posoff = posoff;
	m_frame = m_ship->GetFrame();
	m_endvel = endvel;
	m_orbitrad = 0;
	m_headmode = headmode;

	CheckCollisions(coll);
}


// so heading cases?
// if flip == 0, head towards
// if flip == 1, head towards unless flip conditions pass, flip++
// if flip == 2, head away
// if flip == 3, head towards tangent in direction of target
// if flip == 4, if within certain distance of origin, do not change heading. cancel angvel.
// if flip == 5, very close to or past target
// interceptions? Maybe need another thing.

bool AICmdFlyTo::TimeStepUpdate()
{
	if (!ProcessChild()) return false;		// child not finished
	if (!m_target) return true;
	if (m_frame != m_ship->GetFrame()) {
		CheckCollisions(true);
		m_ship->ClearThrusterState();				// fix for bogus frame between
		return false;
	}
	if (m_headmode == 6) return true;		// finished

	vector3d targpos = GetPosInFrame(m_ship->GetFrame(), m_target, m_posoff);
	vector3d relpos = targpos - m_ship->GetPosition();
	vector3d reldir = relpos.Normalized();
	vector3d relvel = m_ship->GetVelocityRelativeTo(m_target);
	double targdist = relpos.Length();

	if (targdist < 100.0) {
		printf("dist = %.0f, vel = %.1f\n", targdist, relvel.Length());
		fflush(stdout);
	}


	// check for termination condition: other side of original targpos
	if (relpos.Dot(m_relpos) < 0 || targdist < 1.0) m_headmode = 5;
	if (m_headmode == 5) {
		vector3d targvel = vector3d(0.0);
		if (m_orbitrad > 0) {			// force into proper orbit at current alt
			matrix4x4d rot; m_ship->GetRotMatrix(rot);
			vector3d pos = m_ship->GetPositionRelTo(m_target);
			double orbspd = sqrt(m_target->GetMass() * G / pos.Length());
			targvel = orbspd * pos.Cross(relvel).Cross(pos).Normalized();
		}
		else if (m_endvel > 0) return true;
		else targvel = m_target->GetVelocityRelativeTo(m_frame);
		m_ship->AIMatchVel(targvel);
		m_ship->AIMatchAngVelObjSpace(vector3d(0.0));
		if ((targvel - m_ship->GetVelocity()).LengthSqr() < 1.0) m_headmode = 6;
//		if (!m_target->IsType(Object::SPACESTATION)) m_headmode = 6;	// stupid fucking corner case
		return false;				// keep trying to zero velocity
	}
	// todo: actually, why am I bothering to zero velocity...

	// check for uncorrectable side velocity
	vector3d perpvel = relvel - reldir * relvel.Dot(reldir);
	double sideacc = m_ship->GetMaxThrust(vector3d(0.0)).x / m_ship->GetMass();
	if (perpvel.LengthSqr() > 4.0 * 2.0 * sideacc * targdist) {
		m_ship->AIFaceDirection(-perpvel.Normalized());
		m_ship->AIMatchVel(relvel - perpvel);
		return false;
	}

	// check for target proximity - don't mess around close to the target
	// todo: this needs fixing with a 2as or similar
	if (targdist < 10.0 * Pi::GetTimeAccel()) m_headmode = 4;

	bool flip = (m_headmode == 1) ? true : false;
	double decel = m_ship->AIMatchPosVel(targpos, relvel, m_endvel, flip);
	if (m_headmode == 1 && decel < 0) m_headmode = 2;		// time to flip

	// set heading according to current state
	if (m_headmode == 0 || m_headmode == 1) m_ship->AIFacePosition(targpos);
	if (m_headmode == 2) m_ship->AIFacePosition(-targpos);
	if (m_headmode == 3) {
		vector3d newhead = 1.02 * GenerateTangent(m_ship->GetPosition(), targpos, m_target->GetBoundingRadius());
		m_ship->AIFacePosition(newhead);
	}
	if (m_headmode == 4) m_ship->AIMatchAngVelObjSpace(vector3d(0.0));

	return false;
}


/*	if (m_terminal)			// to finish off, just get velocity right
	{
//return true;
		vector3d targvel = vector3d(0.0);
		if (m_orbitrad > 0) {
			matrix4x4d rot; m_ship->GetRotMatrix(rot);
			vector3d pos = m_ship->GetPosition(), vel = m_ship->GetVelocity();
			double orbspd = sqrt(m_target->GetMass() * G / pos.Length());
			vector3d targvel = orbspd * pos.Cross(vel).Cross(pos).Normalized();
		}
		else if (m_endvel > 0) return true;
		if ((targvel - m_ship->GetVelocityRelativeTo(m_target)).LengthSqr() < 1.0) return true;
		m_ship->AIAccelToModelRelativeVelocity(targvel);
	}

	bool isframe = (m_target->GetFrame()->GetBodyFor() == m_target) ? true : false;
	vector3d targpos = GetPosInFrame(m_ship->GetFrame(), m_target, m_posoff, false);
	vector3d relpos = targpos - m_ship->GetPosition();

	if (!m_flip) m_ship->AIFaceDirection(relpos.Normalized());
	m_ship->AIMatchPosVel(m_target, targpos, m_endvel, m_flip);

	vector3d relvel = m_ship->GetVelocityRelativeTo(m_target);
	vector3d relpos2 = relpos + relvel*Pi::GetTimeStep();
	if (relpos.Length() < 1.0 || relpos.Dot(relpos2) < 0) m_terminal = true;

// todo: should generate an approx journey time and compare stuff to that really

//	if (dist < 100.0) {
//		vector3d relpos = m_ship->GetPositionRelTo(m_target);
//		printf("dist = %.0f, pos = %.0f,%.0f,%.0f\n", dist, relpos.x, relpos.y, relpos.z);
//		if (m_ship->GetVelocity().Length() < 1) { fflush(stdout); return true; }
//	}

	return false;
}
*/

/* for AIFollowShip command
	if (mode == FACING_MATCH) {
		vector3d targdir = tran * vector3d(-trot[8], -trot[9], -trot[10]);
		AIFaceDirection(targdir.Normalized());
		return targdist;
	}
*/<|MERGE_RESOLUTION|>--- conflicted
+++ resolved
@@ -235,148 +235,7 @@
 	}
 	return false;
 }
-<<<<<<< HEAD
-=======
-
-bool AICmdOrbit::TimeStepUpdate()
-{
-	if (!ProcessChild()) return false;
-
-	// don't think about it
-	if (!m_target->IsType(Object::PLANET)) return true;
-			
-	if (m_ship->GetFlightState() == Ship::LANDED) {
-		if (m_ship->GetDockedWith()) {
-			m_ship->Undock();
-		} else {
-			m_ship->Blastoff();
-		}
-		return false;
-	}
-
-	// is there planets in our way that we need to avoid?
-	AIPath newPath;
-	if (m_ship->AIAddAvoidancePathOnWayTo(m_target, newPath)) {
-		m_child = new AICmdFlyTo(m_ship, m_target, newPath);
-		m_path.endTime = 0;
-		return false;
-	}
-
-	if (m_path.endTime == 0) {
-		Frame *frame = m_target->GetFrame()->m_parent;
-		PiVerify(frame);
-
-		Planet *planet = static_cast<Planet*>(m_target);
-		const ShipType &type = m_ship->GetShipType();
-		const vector3d ourPosition = m_ship->GetPositionRelTo(frame);
-		const vector3d ourVelocity = m_ship->GetVelocityRelativeTo(frame);
-		// XXX nice naming inconsistency ^^
-		const double orbitalRadius = planet->GetSBody()->GetRadius() * m_orbitHeight;
-		const double orbitalSpeed = sqrt(planet->GetMass() * G / orbitalRadius);
-
-		vector3d midpos, endpos, endVel;
-		// approach differently if we are currently above or below orbit
-		if (ourPosition.Length() < orbitalRadius) {
-			endpos = vector3d(0.0,1.0,0.0).Cross(ourPosition).Normalized();
-			midpos = ourPosition.Normalized() * orbitalRadius*1.1;
-			endVel = endpos * orbitalSpeed;
-			endpos = (midpos + endpos*(midpos-ourPosition).Length()).Normalized() * orbitalRadius;
-		} else {
-			endpos = vector3d(0.0,1.0,0.0).Cross(ourPosition);
-			endpos = endpos.Normalized() * orbitalRadius;
-			midpos = (ourPosition.Normalized() + endpos.Normalized())
-					.Normalized()* orbitalRadius*1.1;
-			endVel = ourPosition.Normalized()*-orbitalSpeed;
-		}
-		printf("Pos %f,%f,%f\n",
-				ourPosition.x,
-				ourPosition.y,
-				ourPosition.z);
-		printf("Endpos %f,%f,%f (%f)\n", endpos.x, endpos.y, endpos.z, endpos.Length());
-		// generate path
-		double duration;
-		// assumption that rear thruster is most powerful
-		const double maxAccel = fabs(type.linThrust[ShipType::THRUSTER_FORWARD] / m_ship->GetMass());
-		printf("max accel %f m/sec/sec\n",maxAccel);
-		vector3d pos[3];
-		pos[0] = ourPosition;
-		pos[1] = midpos;
-		pos[2] = endpos;
-		path(3, pos, ourVelocity, endVel, maxAccel*.75, duration, m_path.path);
-		m_path.startTime = Pi::GetGameTime();
-		m_path.endTime = m_path.startTime + duration;
-		m_path.frame = frame;
-
-		{
-			double invD = 1.0/duration;
-			vector3d p1 = m_path.path.Eval(0.0);
-			vector3d p2 = m_path.path.Eval(invD);
-			printf("starts at %f m/sec\n", (p1-p2).Length());
-			p1 = m_path.path.Eval(1.0-invD);
-			p2 = m_path.path.Eval(1.0);
-			printf("ends at %f m/sec\n", (p1-p2).Length());
-
-		}
-	}
-
-	if (m_path.endTime <= 0) return true;
-	return m_ship->AIFollowPath(m_path);
-}
-
-
-
-
-/*
-bool AICmdFlyTo::TimeStepUpdate()
-{
-	if (!ProcessChild()) return false;
-
-	if (m_path.endTime == 0) {
-		AIPath newPath;
-		if (m_ship->AIAddAvoidancePathOnWayTo(m_target, newPath)) {
-			m_child = new AICmdFlyTo(m_ship, m_target, newPath);
-			m_path.endTime = 0;
-			return false;
-		}
-
-		Frame *frame = m_target->GetFrame();
-		if (frame->IsRotatingFrame()) frame = frame->m_parent;
-		assert(frame);
-
-		const ShipType &type = m_ship->GetShipType();
-		const vector3d ourPosition = m_ship->GetPositionRelTo(frame);
-		const vector3d ourVelocity = m_ship->GetVelocityRelativeTo(frame);
-		// bug: broken
-		const vector3d endPosition = std::max(50000.0, 4.0 * m_target->GetBoundingRadius()) * (ourPosition - m_target->GetPosition()).Normalized();
-
-		// generate path
-		double duration;
-		// assumption that rear thruster is most powerful
-		const double maxAccel = fabs(type.linThrust[ShipType::THRUSTER_FORWARD] / m_ship->GetMass());
-		vector3d pos[3];
-		pos[0] = ourPosition;
-		pos[1] = 0.5*(ourPosition+endPosition);
-		pos[2] = endPosition;
-		path(3, pos, ourVelocity, m_target->GetVelocity(), maxAccel*.75, duration, m_path.path);
-		m_path.startTime = Pi::GetGameTime();
-		m_path.endTime = m_path.startTime + duration;
-		m_path.frame = frame;
-
-		{
-			double invD = 1.0/duration;
-			vector3d p1 = m_path.path.Eval(0.0);
-			vector3d p2 = m_path.path.Eval(invD);
-			printf("starts at %f m/sec\n", (p1-p2).Length());
-			p1 = m_path.path.Eval(1.0-invD);
-			p2 = m_path.path.Eval(1.0);
-			printf("ends at %f m/sec\n", (p1-p2).Length());
-
-		}
-	}
-
-	return m_ship->AIFollowPath(m_path);
-}
->>>>>>> 6fcf559e
+
 */
 
 bool AICmdKamikaze::TimeStepUpdate()
