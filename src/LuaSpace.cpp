--- conflicted
+++ resolved
@@ -329,88 +329,19 @@
 	return 1;
 }
 
-<<<<<<< HEAD
-/*
- * Function: GetShips
- *
- * Get all the <Ship> objects.
- *
- * Availability:
- *
- *  alpha 10
- *
- * Status:
- *
- *  experimental
- */
-static int l_space_get_ships(lua_State *l)
-{
-	LUA_DEBUG_START(l);
-
-	lua_newtable(l);
-    pi_lua_table_ro(l);
-
-	for (std::list<Body*>::iterator i = Space::bodies.begin(); i != Space::bodies.end(); i++)
-		if ((*i)->IsType(Object::SHIP)) {
-			lua_pushinteger(l, lua_objlen(l, -1) + 1);
-			LuaShip::PushToLua(dynamic_cast<Ship*>(*i));
-			lua_rawset(l, -3);
-		}
-
-	LUA_DEBUG_END(l, 1);
-
-	return 1;
-}
-
-/*
- * Function: GetSpaceStations
- *
- * Get all the <SpaceStation> objects.
- *
- * Availability:
- *
- *  alpha 10
- *
- * Status:
- *
- *  experimental
- */
-static int l_space_get_space_stations(lua_State *l)
-{
-	LUA_DEBUG_START(l);
-
-	lua_newtable(l);
-    pi_lua_table_ro(l);
-
-	for (std::list<Body*>::iterator i = Space::bodies.begin(); i != Space::bodies.end(); i++)
-		if ((*i)->IsType(Object::SPACESTATION)) {
-			lua_pushinteger(l, lua_objlen(l, -1) + 1);
-			LuaSpaceStation::PushToLua(dynamic_cast<SpaceStation*>(*i));
-			lua_rawset(l, -3);
-		}
-
-	LUA_DEBUG_END(l, 1);
-
-	return 1;
-}
-
-/*
- * Function: GetPlanets
- *
- * Get all the <Planet> objects.
- *
- * Availability:
- *
- *  alpha 10
- *
- * Status:
- *
- *  experimental
- */
-static int l_space_get_planets(lua_State *l)
-{
-	LUA_DEBUG_START(l);
-=======
+/*
+ * Function: GetBodies
+ *
+ * Get all the <Body> objects that match the specified filter
+ *
+ * Availability:
+ *
+ *  alpha 10
+ *
+ * Status:
+ *
+ *  stable
+ */
 static int l_space_get_bodies(lua_State *l)
 {
 	LUA_DEBUG_START(l);
@@ -421,7 +352,6 @@
 			luaL_typerror(l, 1, lua_typename(l, LUA_TFUNCTION));
 		filter = true;
 	}
->>>>>>> 6182c78e
 
 	lua_newtable(l);
 	pi_lua_table_ro(l);
@@ -439,45 +369,7 @@
 			}
 			lua_pop(l, 1);
 		}
-
-<<<<<<< HEAD
-	LUA_DEBUG_END(l, 1);
-
-	return 1;
-}
-
-/*
- * Function: GetStars
- *
- * Get all the <Star> objects.
- *
- * Availability:
- *
- *  alpha 10
- *
- * Status:
- *
- *  experimental
- */
-static int l_space_get_stars(lua_State *l)
-{
-	LUA_DEBUG_START(l);
-
-	lua_newtable(l);
-    pi_lua_table_ro(l);
-
-	for (std::list<Body*>::iterator i = Space::bodies.begin(); i != Space::bodies.end(); i++)
-		if ((*i)->IsType(Object::STAR)) {
-			lua_pushinteger(l, lua_objlen(l, -1) + 1);
-			LuaStar::PushToLua(dynamic_cast<Star*>(*i));
-			lua_rawset(l, -3);
-		}
-=======
-		lua_pushinteger(l, lua_objlen(l, -1)+1);
-		LuaBody::PushToLua(b);
-		lua_rawset(l, -3);
-	}
->>>>>>> 6182c78e
+    }
 
 	LUA_DEBUG_END(l, 1);
 
