// Copyright © 2008-2014 Pioneer Developers. See AUTHORS.txt for details
// Licensed under the terms of the GPL v3. See licenses/GPL-3.txt

#include "ShipCpanelMultiFuncDisplays.h"
#include "galaxy/Sector.h"
#include "Game.h"
#include "HyperspaceCloud.h"
#include "KeyBindings.h"
#include "Lang.h"
#include "libs.h"
#include "LuaConstants.h"
#include "LuaTable.h"
#include "Missile.h"
#include "Pi.h"
#include "Player.h"
#include "ShipCpanel.h"
#include "Sound.h"
#include "Space.h"
#include "StringF.h"
#include "graphics/Graphics.h"
#include "graphics/Renderer.h"
#include "graphics/VertexArray.h"

using namespace Graphics;

static const float SCANNER_RANGE_MAX = 100000.0f;
static const float SCANNER_RANGE_MIN = 1000.0f;
static const float SCANNER_SCALE     = 0.00001f;
//static const float SCANNER_YSHRINK   = 0.95f;
//static const float SCANNER_XSHRINK   = 4.0f;
static const float A_BIT             = 1.1f;
static const unsigned int SCANNER_STEPS = 100;

enum ScannerBlobWeight { WEIGHT_LIGHT, WEIGHT_HEAVY };

// XXX target colours should be unified throughout the game
static const Color scannerNavTargetColour     = Color( 0,   255, 0   );
static const Color scannerCombatTargetColour  = Color( 255, 0,   0   );
static const Color scannerStationColour       = Color( 255, 255, 255 );
static const Color scannerShipColour          = Color( 243, 237, 29  );
static const Color scannerMissileColour       = Color( 240, 38,  50  );
static const Color scannerPlayerMissileColour = Color( 243, 237, 29  );
static const Color scannerCargoColour         = Color( 166, 166, 166 );
static const Color scannerCloudColour         = Color( 128, 128, 255 );

ScannerWidget::ScannerWidget(Graphics::Renderer *r) :
	m_renderer(r)
{
	m_mode = SCANNER_MODE_AUTO;
	m_currentRange = m_manualRange = m_targetRange = SCANNER_RANGE_MIN;

	InitObject();
}

ScannerWidget::ScannerWidget(Graphics::Renderer *r, Serializer::Reader &rd) :
	m_renderer(r)
{
	m_mode = ScannerMode(rd.Int32());
	m_currentRange = rd.Float();
	m_manualRange = rd.Float();
	m_targetRange = rd.Float();

	InitObject();
}

void ScannerWidget::InitObject()
{
	InitScaling();

	m_toggleScanModeConnection = KeyBindings::toggleScanMode.onPress.connect(sigc::mem_fun(this, &ScannerWidget::ToggleMode));
	m_lastRange = SCANNER_RANGE_MAX * 100.0f;		// force regen

	GenerateBaseGeometry();

	Graphics::RenderStateDesc rsd;
	rsd.blendMode = Graphics::BLEND_ALPHA;
	rsd.depthWrite = false;
	rsd.depthTest = false;
	m_renderState = m_renderer->CreateRenderState(rsd);
}

ScannerWidget::~ScannerWidget()
{
	m_toggleScanModeConnection.disconnect();
}

void ScannerWidget::GetSizeRequested(float size[2])
{
	size[0] = 400;
	size[1] = 62;
}

void ScannerWidget::ToggleMode()
{
	if (IsVisible() && Pi::game->GetTimeAccel() != Game::TIMEACCEL_PAUSED) {
		if (m_mode == SCANNER_MODE_AUTO) m_mode = SCANNER_MODE_MANUAL;
		else m_mode = SCANNER_MODE_AUTO;
	}
}

void ScannerWidget::Draw()
{
	int scanner_cap = 0;
	Pi::player->Properties().Get("scanner_cap", scanner_cap);
	if (scanner_cap <= 0) return;

	float size[2];
	GetSize(size);
	m_x = size[0] / (SCANNER_XSHRINK * 2);
	m_y = size[1] * 0.5f;

	SetScissor(true);

	float rangediff = fabs(m_lastRange-m_currentRange);
	if (rangediff > 200.0 || rangediff / m_currentRange > 0.01) {
		GenerateRingsAndSpokes();
		m_lastRange = m_currentRange;
	}

	// draw objects below player (and below scanner)
	if (!m_contacts.empty()) DrawBlobs(true);

	// disc
	Color green(0, 255, 0, 26);

	// XXX 2d vertices
	VertexArray va(ATTRIB_POSITION | ATTRIB_DIFFUSE, 128); //reserve some space for positions & colors
	va.Add(vector3f(SCANNER_XSHRINK * m_x, m_y, 0.f), green);
	for (float a = 0; a < 2 * float(M_PI); a += float(M_PI) * 0.02f) {
		va.Add(vector3f(SCANNER_XSHRINK * m_x + m_x * sin(a), m_y + SCANNER_YSHRINK * m_y * cos(a), 0.f), green);
	}
	va.Add(vector3f(SCANNER_XSHRINK * m_x, m_y + SCANNER_YSHRINK * m_y, 0.f), green);
	m_renderer->DrawTriangles(&va, m_renderState, Graphics::vtxColorMaterial, TRIANGLE_FAN);

	// circles and spokes
	{
		Graphics::Renderer::MatrixTicket ticket(m_renderer, Graphics::MatrixMode::MODELVIEW);
		m_renderer->Translate(SCANNER_XSHRINK * m_x, m_y, 0);
		m_renderer->Scale(m_x, m_y, 1.0f);
		DrawRingsAndSpokes(false);
	}

	// objects above
	if (!m_contacts.empty()) DrawBlobs(false);

<<<<<<< HEAD
	m_renderer->SetBlendMode(BLEND_SOLID);

	glLineWidth(1.f);

=======
>>>>>>> 5e3af71d
	SetScissor(false);
}

void ScannerWidget::InitScaling(void) {
	isCompact = Pi::IsScannerCompact();
	if(isCompact) {
		SCANNER_XSHRINK = 4.0f;
		SCANNER_YSHRINK = 0.95f;
	} else {
		// original values
		SCANNER_XSHRINK = 1.0f;
		SCANNER_YSHRINK = 0.75f;
	}
}

void ScannerWidget::Update()
{
	if(Pi::IsScannerCompact() != isCompact) {
		InitScaling();
		GenerateBaseGeometry();
		GenerateRingsAndSpokes();
	}

	m_contacts.clear();

	int scanner_cap = 0;
	Pi::player->Properties().Get("scanner_cap", scanner_cap);
	if (scanner_cap <= 0) {
		m_mode = SCANNER_MODE_AUTO;
		m_currentRange = m_manualRange = m_targetRange = SCANNER_RANGE_MIN;
		return;
	}

	// range priority is combat target > ship/missile > nav target > other
	enum { RANGE_MAX, RANGE_FAR_OTHER, RANGE_NAV, RANGE_FAR_SHIP, RANGE_COMBAT } range_type = RANGE_MAX;
	float combat_dist = 0, far_ship_dist = 0, nav_dist = 0, far_other_dist = 0;

	// collect the bodies to be displayed, and if AUTO, distances
	Space::BodyNearList nearby;
	Pi::game->GetSpace()->GetBodiesMaybeNear(Pi::player, SCANNER_RANGE_MAX, nearby);
	for (Space::BodyNearIterator i = nearby.begin(); i != nearby.end(); ++i) {
		if ((*i) == Pi::player) continue;

		float dist = float((*i)->GetPositionRelTo(Pi::player).Length());

		Contact c;
		c.type = (*i)->GetType();
		c.pos = (*i)->GetPositionRelTo(Pi::player);
		c.isSpecial = false;

		switch ((*i)->GetType()) {

			case Object::MISSILE:
				// player's own missiles are ignored for range calc but still shown
				if (static_cast<const Missile*>(*i)->GetOwner() == Pi::player) {
					c.isSpecial = true;
					break;
				}

				// else fall through

			case Object::SHIP: {
				const Ship *s = static_cast<const Ship*>(*i);
				if (s->GetFlightState() != Ship::FLYING && s->GetFlightState() != Ship::LANDED)
					continue;

				if ((*i) == Pi::player->GetCombatTarget()) c.isSpecial = true;

				if (m_mode == SCANNER_MODE_AUTO && range_type != RANGE_COMBAT) {
					if (c.isSpecial == true) {
						combat_dist = dist;
						range_type = RANGE_COMBAT;
					}
					else if (dist > far_ship_dist) {
						far_ship_dist = dist;
						range_type = RANGE_FAR_SHIP;
					}
				}
				break;
			}

			case Object::SPACESTATION:
			case Object::CARGOBODY:
			case Object::HYPERSPACECLOUD:

				if ((*i) == Pi::player->GetNavTarget()) c.isSpecial = true;

				if (m_mode == SCANNER_MODE_AUTO && range_type < RANGE_NAV) {
					if (c.isSpecial == true) {
						nav_dist = dist;
						range_type = RANGE_NAV;
					}
					else if (dist > far_other_dist) {
						far_other_dist = dist;
						range_type = RANGE_FAR_OTHER;
					}
				}
				break;

			default:
				continue;
		}

		m_contacts.push_back(c);
	}

	if (KeyBindings::increaseScanRange.IsActive()) {
		if (m_mode == SCANNER_MODE_AUTO) {
			m_manualRange = m_targetRange;
			m_mode = SCANNER_MODE_MANUAL;
		}
		else
			m_manualRange = m_currentRange;
		m_manualRange = Clamp(m_manualRange * 1.05f, SCANNER_RANGE_MIN, SCANNER_RANGE_MAX);
	}
	else if (KeyBindings::decreaseScanRange.IsActive()) {
		if (m_mode == SCANNER_MODE_AUTO) {
			m_manualRange = m_targetRange;
			m_mode = SCANNER_MODE_MANUAL;
		}
		else
			m_manualRange = m_currentRange;
		m_manualRange = Clamp(m_manualRange * 0.95f, SCANNER_RANGE_MIN, SCANNER_RANGE_MAX);
	}

	if (m_mode == SCANNER_MODE_AUTO) {
		switch (range_type) {
			case RANGE_COMBAT:
				m_targetRange = Clamp(combat_dist * A_BIT, SCANNER_RANGE_MIN, SCANNER_RANGE_MAX);
				break;
			case RANGE_FAR_SHIP:
				m_targetRange = Clamp(far_ship_dist * A_BIT, SCANNER_RANGE_MIN, SCANNER_RANGE_MAX);
				break;
			case RANGE_NAV:
				m_targetRange = Clamp(nav_dist * A_BIT, SCANNER_RANGE_MIN, SCANNER_RANGE_MAX);
				break;
			case RANGE_FAR_OTHER:
				m_targetRange = Clamp(far_other_dist * A_BIT, SCANNER_RANGE_MIN, SCANNER_RANGE_MAX);
				break;
			default:
				m_targetRange = SCANNER_RANGE_MAX;
				break;
		}
	}

	else
		m_targetRange = m_manualRange;
}

void ScannerWidget::DrawBlobs(bool below)
{
	for (std::list<Contact>::iterator i = m_contacts.begin(); i != m_contacts.end(); ++i) {
		ScannerBlobWeight weight = WEIGHT_LIGHT;

		const Color *color = 0;

		switch (i->type) {
			case Object::SHIP:
				if (i->isSpecial)
					color = &scannerCombatTargetColour;
				else
					color = &scannerShipColour;
				weight = WEIGHT_HEAVY;
				break;

			case Object::MISSILE:
				if (i->isSpecial)
					color = &scannerPlayerMissileColour;
				else
					color = &scannerMissileColour;
				break;

			case Object::SPACESTATION:
				if (i->isSpecial)
					color = &scannerNavTargetColour;
				else
					color = &scannerStationColour;
				weight = WEIGHT_HEAVY;
				break;

			case Object::CARGOBODY:
				if (i->isSpecial)
					color = &scannerNavTargetColour;
				else
					color = &scannerCargoColour;
				break;

			case Object::HYPERSPACECLOUD:
				if (i->isSpecial)
					color = &scannerNavTargetColour;
				else
					color = &scannerCloudColour;
				break;

			default:
				continue;
		}

		float pointSize = 1.f;
		if (weight == WEIGHT_LIGHT) {
			glLineWidth(1);
			pointSize = 3.f;
		}
		else {
			glLineWidth(2);
			pointSize = 4.f;
		}

		vector3d pos = i->pos * Pi::player->GetOrient();
		if ((pos.y > 0) && (below)) continue;
		if ((pos.y < 0) && (!below)) continue;

		const float x = SCANNER_XSHRINK * m_x + m_x * float(pos.x) * m_scale;
		// x scanner widget bound check
		if (x < SCANNER_XSHRINK * m_x - m_x) continue;
		if (x > SCANNER_XSHRINK * m_x + m_x) continue;

		const float y_base = m_y + m_y * SCANNER_YSHRINK * float(pos.z) * m_scale;
		const float y_blob = y_base - m_y * SCANNER_YSHRINK * float(pos.y) * m_scale;

		const vector3f verts[] = { vector3f(x, y_base, 0.f), vector3f(x, y_blob, 0.f) };
		m_renderer->DrawLines(2, &verts[0], *color, m_renderState);

		vector3f blob(x, y_blob, 0.f);
		m_renderer->DrawPoints(1, &blob, color, m_renderState, pointSize);
	}
}

void ScannerWidget::GenerateBaseGeometry()
{
	static const float circle = float(2 * M_PI);
	static const float step = circle / SCANNER_STEPS;

	// circle (to be scaled and offset)
	m_circle.clear();
	m_circle.push_back(vector2f(0.0f, SCANNER_YSHRINK));
	float a = step;
	for (unsigned int i = 1; i < SCANNER_STEPS; i++, a += step) {
		vector2f v = vector2f(sin(a), SCANNER_YSHRINK * cos(a));
		m_circle.push_back(v); m_circle.push_back(v);
	}
	m_circle.push_back(vector2f(0.0f, SCANNER_YSHRINK));

	// spokes
	m_spokes.clear();
	for (float ang = 0; ang < circle; ang += float(M_PI * 0.25)) {
		m_spokes.push_back(vector2f(0.1f * sin(ang), 0.1f * SCANNER_YSHRINK * cos(ang)));
		m_spokes.push_back(vector2f(sin(ang), SCANNER_YSHRINK * cos(ang)));
	}
}

void ScannerWidget::GenerateRingsAndSpokes()
{
	int csize = m_circle.size();
	int ssize = m_spokes.size();
	m_vts.clear();

	// inner circle
	for (int i=0; i<csize; i++) m_vts.push_back(m_circle[i] * 0.1f);

	// dynamic circles
	for (int p = 0; p < 7; ++p) {
		float sz = (pow(2.0f, p) * 1000.0f) / m_currentRange;
		if (sz <= 0.1f) continue;
		if (sz >= 1.0f) break;
		for (int i=0; i<csize; i++) m_vts.push_back(m_circle[i] * sz);
	}

	// spokes
	for (int i=0; i<ssize; i++) m_vts.push_back(m_spokes[i]);

	// outer ring
	m_edgeVts.clear();
	m_edgeCols.clear();
	int dimstart = 2 * int(SCANNER_STEPS * m_currentRange / SCANNER_RANGE_MAX);
	float a = 2.0f * M_PI * m_currentRange / SCANNER_RANGE_MAX;
	vector3f vn(sin(a), SCANNER_YSHRINK * cos(a), 0.0f);

	// bright part
	Color col = Color(178, 178, 0, 128);
	if (m_mode == SCANNER_MODE_AUTO) {
		// green like the scanner to indicate that the scanner is controlling the range
		col = Color(0, 178, 0, 128);
	}
	for (int i=0; i<=dimstart; i++) {
		if (i == csize) return;			// whole circle bright case
		m_edgeVts.push_back(vector3f(m_circle[i].x, m_circle[i].y, 0.0f));
		m_edgeCols.push_back(col);
	}
	m_edgeVts.push_back(vn); m_edgeCols.push_back(col);

	// dim part
	col = Color(51, 77, 51, 128);
	m_edgeVts.push_back(vn); m_edgeCols.push_back(col);
	for (int i=dimstart+1; i<csize; i++) {
		m_edgeVts.push_back(vector3f(m_circle[i].x, m_circle[i].y, 0.0f));
		m_edgeCols.push_back(col);
	}
}

void ScannerWidget::DrawRingsAndSpokes(bool blend)
{
	Color col(0, 102, 0, 128);
	m_renderer->DrawLines2D(m_vts.size(), &m_vts[0], col, m_renderState);
	m_renderer->DrawLines(m_edgeVts.size(), &m_edgeVts[0], &m_edgeCols[0], m_renderState);
}

void ScannerWidget::TimeStepUpdate(float step)
{
	PROFILE_SCOPED()
	if (m_targetRange < m_currentRange)
		m_currentRange = Clamp(m_currentRange - (m_currentRange*step), m_targetRange, SCANNER_RANGE_MAX);
	else if (m_targetRange > m_currentRange)
		m_currentRange = Clamp(m_currentRange + (m_currentRange*step), SCANNER_RANGE_MIN, m_targetRange);

	m_scale = SCANNER_SCALE * (SCANNER_RANGE_MAX / m_currentRange);
}

void ScannerWidget::Save(Serializer::Writer &wr)
{
	wr.Int32(Sint32(m_mode));
	wr.Float(m_currentRange);
	wr.Float(m_manualRange);
	wr.Float(m_targetRange);
}

/////////////////////////////////

UseEquipWidget::UseEquipWidget(): Gui::Fixed(400,100)
{
	m_onPlayerEquipChangedCon = Pi::player->onChangeEquipment.connect(sigc::mem_fun(this, &UseEquipWidget::UpdateEquip));
	UpdateEquip();
}

UseEquipWidget::~UseEquipWidget()
{
	m_onPlayerEquipChangedCon.disconnect();
}

void UseEquipWidget::GetSizeRequested(float size[2])
{
	size[0] = 400;
	size[1] = 62;
}

void UseEquipWidget::FireMissile(int idx)
{
	if (!Pi::player->GetCombatTarget()) {
		Pi::game->log->Add(Lang::SELECT_A_TARGET);
		return;
	}
	LuaObject<Ship>::CallMethod(Pi::player, "FireMissileAt", idx+1, static_cast<Ship*>(Pi::player->GetCombatTarget()));
}

void UseEquipWidget::UpdateEquip()
{
	DeleteAllChildren();
	lua_State *l = Lua::manager->GetLuaState();
	LuaObject<Ship>::CallMethod<LuaRef>(Pi::player, "GetEquip", "missile").PushCopyToStack();
	int numSlots = LuaObject<Ship>::CallMethod<int>(Pi::player, "GetEquipSlotCapacity", "missile");

	if (numSlots) {
		float spacing = 380.0f / numSlots;
		lua_pushnil(l);
		while(lua_next(l, -2)) {
			if (lua_type(l, -2) == LUA_TNUMBER) {
				int i = lua_tointeger(l, -2);
				LuaTable missile(l, -1);
				Gui::ImageButton *b = new Gui::ImageButton((std::string("icons/")+missile.Get<std::string>("icon_name", "")+".png").c_str());
				Add(b, spacing*i, 40);
				b->onClick.connect(sigc::bind(sigc::mem_fun(this, &UseEquipWidget::FireMissile), i-1));
				b->SetToolTip(missile.CallMethod<std::string>("GetName"));
				b->SetRenderDimensions(16, 16);
			}
			lua_pop(l, 1);
		}
	}

	{
		int ecm_power_cap = 0;
		Pi::player->Properties().Get("ecm_power_cap", ecm_power_cap);
		if (ecm_power_cap > 0) {
			Gui::ImageButton *b = 0;
			if (ecm_power_cap == 3) b = new Gui::ImageButton("icons/ecm_basic.png");
			else b = new Gui::ImageButton("icons/ecm_advanced.png");

			b->onClick.connect(sigc::mem_fun(Pi::player, &Ship::UseECM));
			b->SetRenderDimensions(32, 32);

			Add(b, 32, 0);
		}
	}

}

///////////////////////////////////////////////

MultiFuncSelectorWidget::MultiFuncSelectorWidget(): Gui::Fixed(144, 17)
{
	m_active = 0;
	m_rg = new Gui::RadioGroup();

	m_buttons[0] = new Gui::ImageRadioButton(m_rg, "icons/multifunc_scanner.png", "icons/multifunc_scanner_on.png");
	m_buttons[0]->onSelect.connect(sigc::bind(sigc::mem_fun(this, &MultiFuncSelectorWidget::OnClickButton), MFUNC_SCANNER));
	m_buttons[0]->SetShortcut(SDLK_F9, KMOD_NONE);
	m_buttons[0]->SetSelected(true);
	m_buttons[0]->SetRenderDimensions(34, 17);

	m_buttons[1] = new Gui::ImageRadioButton(m_rg, "icons/multifunc_equip.png", "icons/multifunc_equip_on.png");
	m_buttons[1]->onSelect.connect(sigc::bind(sigc::mem_fun(this, &MultiFuncSelectorWidget::OnClickButton), MFUNC_EQUIPMENT));
	m_buttons[1]->SetShortcut(SDLK_F10, KMOD_NONE);
	m_buttons[1]->SetRenderDimensions(34, 17);

	UpdateButtons();

	ShowAll();
}

MultiFuncSelectorWidget::~MultiFuncSelectorWidget()
{
	delete m_rg;
}

void MultiFuncSelectorWidget::OnClickButton(multifuncfunc_t f)
{
	m_active = int(f);
	UpdateButtons();
	onSelect.emit(f);
}

void MultiFuncSelectorWidget::UpdateButtons()
{
	RemoveAllChildren();

	for (int i = 0; i < MFUNC_MAX; ++i) {
		Add(m_buttons[i], 36.0f + 36.0f * float(i), 0.0);
	}
}<|MERGE_RESOLUTION|>--- conflicted
+++ resolved
@@ -143,13 +143,8 @@
 	// objects above
 	if (!m_contacts.empty()) DrawBlobs(false);
 
-<<<<<<< HEAD
-	m_renderer->SetBlendMode(BLEND_SOLID);
-
 	glLineWidth(1.f);
 
-=======
->>>>>>> 5e3af71d
 	SetScissor(false);
 }
 
