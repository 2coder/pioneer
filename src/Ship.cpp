#include "Ship.h"
#include "ShipAICmd.h"
#include "Frame.h"
#include "Pi.h"
#include "WorldView.h"
#include "Space.h"
#include "SpaceStation.h"
#include "Serializer.h"
#include "collider/collider.h"
#include "Sfx.h"
#include "CargoBody.h"
#include "Planet.h"
#include "StarSystem.h"
#include "Sector.h"
#include "Projectile.h"
#include "Sound.h"
#include "Render.h"
#include "HyperspaceCloud.h"
#include "ShipCpanel.h"
#include "LmrModel.h"
#include "Polit.h"
#include "CityOnPlanet.h"
#include "Missile.h"

#define TONS_HULL_PER_SHIELD 10.0f

void Ship::Save(Serializer::Writer &wr)
{
	DynamicBody::Save(wr);
	MarketAgent::Save(wr);
	wr.Int32(Serializer::LookupBody(m_combatTarget));
	wr.Int32(Serializer::LookupBody(m_navTarget));
	wr.Vector3d(m_angThrusters);
	wr.Vector3d(m_thrusters);
	wr.Float(m_wheelTransition);
	wr.Float(m_wheelState);
	wr.Float(m_launchLockTimeout);
	wr.Bool(m_testLanded);
	wr.Int32(int(m_flightState));
	wr.Int32(int(m_alertState));
	wr.Float(m_lastFiringAlert);

	m_hyperspace.dest.Serialize(wr);
	wr.Float(m_hyperspace.countdown);

	for (int i=0; i<ShipType::GUNMOUNT_MAX; i++) {
		wr.Int32(m_gunState[i]);
		wr.Float(m_gunRecharge[i]);
		wr.Float(m_gunTemperature[i]);
	}
	wr.Float(m_ecmRecharge);
	m_shipFlavour.Save(wr);
	wr.Int32(m_dockedWithPort);
	wr.Int32(Serializer::LookupBody(m_dockedWith));
	m_equipment.Save(wr);
	wr.Float(m_stats.hull_mass_left);
	wr.Float(m_stats.shield_mass_left);
	if(m_curAICmd) { wr.Int32(1); m_curAICmd->Save(wr); }
	else wr.Int32(0);
}

void Ship::Load(Serializer::Reader &rd)
{
	DynamicBody::Load(rd);
	MarketAgent::Load(rd);
	// needs fixups
	m_combatTargetIndex = rd.Int32();
	m_navTargetIndex = rd.Int32();
	m_angThrusters = rd.Vector3d();
	m_thrusters = rd.Vector3d();
	m_wheelTransition = rd.Float();
	m_wheelState = rd.Float();
	m_launchLockTimeout = rd.Float();
	m_testLanded = rd.Bool();
	m_flightState = FlightState(rd.Int32());
	m_alertState = AlertState(rd.Int32());
	m_lastFiringAlert = rd.Float();
	
	m_hyperspace.dest = SystemPath::Unserialize(rd);
	m_hyperspace.countdown = rd.Float();

	for (int i=0; i<ShipType::GUNMOUNT_MAX; i++) {
		m_gunState[i] = rd.Int32();
		m_gunRecharge[i] = rd.Float();
		m_gunTemperature[i] = rd.Float();
	}
	m_ecmRecharge = rd.Float();
	m_shipFlavour.Load(rd);
	m_dockedWithPort = rd.Int32();
	m_dockedWithIndex = rd.Int32();
	m_equipment.InitSlotSizes(m_shipFlavour.type);
	m_equipment.Load(rd);
	Init();
	m_stats.hull_mass_left = rd.Float(); // must be after Init()...
	m_stats.shield_mass_left = rd.Float();
	if(rd.Int32()) m_curAICmd = AICommand::Load(rd);
	else m_curAICmd = 0;
}

void Ship::Init()
{
	const ShipType &stype = GetShipType();
	SetModel(stype.lmrModelName.c_str());
	SetMassDistributionFromModel();
	UpdateMass();
	m_stats.hull_mass_left = float(stype.hullMass);
	m_stats.shield_mass_left = 0;
}

void Ship::PostLoadFixup()
{
	m_combatTarget = Serializer::LookupBody(m_combatTargetIndex);
	m_navTarget = Serializer::LookupBody(m_navTargetIndex);
	m_dockedWith = reinterpret_cast<SpaceStation*>(Serializer::LookupBody(m_dockedWithIndex));
	if (m_curAICmd) m_curAICmd->PostLoadFixup();
}

Ship::Ship(ShipType::Type shipType): DynamicBody()
{
	m_flightState = FLYING;
	m_alertState = ALERT_NONE;
	m_lastFiringAlert = 0.0;
	m_testLanded = false;
	m_launchLockTimeout = 0;
	m_wheelTransition = 0;
	m_wheelState = 0;
	m_dockedWith = 0;
	m_dockedWithPort = 0;
	m_navTarget = 0;
	m_combatTarget = 0;
	m_shipFlavour = ShipFlavour(shipType);
	m_thrusters.x = m_thrusters.y = m_thrusters.z = 0;
	m_angThrusters.x = m_angThrusters.y = m_angThrusters.z = 0;
	m_equipment.InitSlotSizes(shipType);
	m_hyperspace.countdown = 0;
	for (int i=0; i<ShipType::GUNMOUNT_MAX; i++) {
		m_gunState[i] = 0;
		m_gunRecharge[i] = 0;
		m_gunTemperature[i] = 0;
	}
	m_ecmRecharge = 0;
	SetLabel(m_shipFlavour.regid);
	m_curAICmd = 0;

	Init();	
}

<<<<<<< HEAD
void Ship::SetHyperspaceTarget(const SystemPath *path)
{
	if (path == 0) {
		// need to properly handle unsetting target
		SystemPath p(0,0,0,0);
		SetHyperspaceTarget(&p);
	} else {
		m_hyperspace.followHypercloudId = 0;
		m_hyperspace.dest = *path;
		if (this == reinterpret_cast<Ship*>(Pi::player)) Pi::onPlayerChangeHyperspaceTarget.emit();
	}
}

void Ship::SetHyperspaceTarget(HyperspaceCloud *cloud)
{
	m_hyperspace.followHypercloudId = cloud->GetId();
	m_hyperspace.dest = *cloud->GetShip()->GetHyperspaceTarget();
	if (this == reinterpret_cast<Ship*>(Pi::player)) Pi::onPlayerChangeHyperspaceTarget.emit();
}

void Ship::ClearHyperspaceTarget()
{
	m_hyperspace.followHypercloudId = 0;
	m_hyperspace.dest = SystemPath();
	m_hyperspace.countdown = 0;
}

void Ship::ResetHyperspaceCountdown()
{
    m_hyperspace.countdown = 0;
}

=======
>>>>>>> 34b33f7c
float Ship::GetPercentHull() const
{
	const ShipType &stype = GetShipType();
	return 100.0f * (m_stats.hull_mass_left / float(stype.hullMass));
}

float Ship::GetPercentShields() const
{
	if (m_stats.shield_mass == 0) return 100.0f;
	else return 100.0f * (m_stats.shield_mass_left / m_stats.shield_mass);
}

void Ship::SetPercentHull(float p)
{
	const ShipType &stype = GetShipType();
	m_stats.hull_mass_left = 0.01f * Clamp(p, 0.0f, 100.0f) * float(stype.hullMass);
}

void Ship::UpdateMass()
{
	CalcStats();
	SetMass(m_stats.total_mass*1000);
}

bool Ship::OnDamage(Object *attacker, float kgDamage)
{
	if (!IsDead()) {
		float dam = kgDamage*0.001f;
		if (m_stats.shield_mass_left > 0.0f) {
			if (m_stats.shield_mass_left > dam) {
				m_stats.shield_mass_left -= dam;
				dam = 0;
			} else {
				dam -= m_stats.shield_mass_left;
				m_stats.shield_mass_left = 0;
			}
		}

		m_stats.hull_mass_left -= dam;
		if (m_stats.hull_mass_left < 0) {
			if (attacker) {
				if (attacker->IsType(Object::BODY)) {
					// XXX remove this call. kill stuff (including elite rating) should be in a script
					static_cast<Body*>(attacker)->OnHaveKilled(this);
					Pi::luaOnShipDestroyed.Queue(this, dynamic_cast<Body*>(attacker));
				}

				if (attacker->IsType(Object::SHIP))
					Polit::NotifyOfCrime(static_cast<Ship*>(attacker), Polit::CRIME_MURDER);
			}

			Space::KillBody(this);
			Sfx::Add(this, Sfx::TYPE_EXPLOSION);
			Sound::BodyMakeNoise(this, "Explosion_1", 1.0f);
		}
		
		else {
			if (attacker && attacker->IsType(Object::SHIP))
				Polit::NotifyOfCrime(static_cast<Ship*>(attacker), Polit::CRIME_PIRACY);

			if (Pi::rng.Double() < kgDamage)
				Sfx::Add(this, Sfx::TYPE_DAMAGE);
			
			if (dam < 0.01 * float(GetShipType().hullMass))
				Sound::BodyMakeNoise(this, "Hull_hit_Small", 1.0f);
			else
				Sound::BodyMakeNoise(this, "Hull_Hit_Medium", 1.0f);
		}
	}

	//printf("Ouch! %s took %.1f kilos of damage from %s! (%.1f t hull left)\n", GetLabel().c_str(), kgDamage, attacker->GetLabel().c_str(), m_stats.hull_mass_left);
	return true;
}

#define KINETIC_ENERGY_MULT	0.01
bool Ship::OnCollision(Object *b, Uint32 flags, double relVel)
{
	// hitting space station docking surfaces shouldn't do damage
	if (b->IsType(Object::SPACESTATION) && (flags & 0x10)) {
		return true;
	}

	if (b->IsType(Object::PLANET)) {
		// geoms still enabled when landed
		if (m_flightState != FLYING) return false;
		else {
			if (GetVelocity().Length() < MAX_LANDING_SPEED) {
				m_testLanded = true;
				return true;
			}
		}
	}

	if (
		b->IsType(Object::CITYONPLANET) ||
		b->IsType(Object::SHIP) ||
		b->IsType(Object::PLAYER) ||
		b->IsType(Object::SPACESTATION) ||
		b->IsType(Object::PLANET) ||
		b->IsType(Object::STAR) ||
		b->IsType(Object::CARGOBODY))
	{
		Pi::luaOnShipCollided.Queue(this,
			b->IsType(Object::CITYONPLANET) ? dynamic_cast<CityOnPlanet*>(b)->GetPlanet() : dynamic_cast<Body*>(b));
	}

	return DynamicBody::OnCollision(b, flags, relVel);
}

void Ship::SetThrusterState(const vector3d &levels)
{
	m_thrusters.x = Clamp(levels.x, -1.0, 1.0);
	m_thrusters.y = Clamp(levels.y, -1.0, 1.0);
	m_thrusters.z = Clamp(levels.z, -1.0, 1.0);
}

void Ship::SetAngThrusterState(const vector3d &levels)
{
	m_angThrusters.x = Clamp(levels.x, -1.0, 1.0);
	m_angThrusters.y = Clamp(levels.y, -1.0, 1.0);
	m_angThrusters.z = Clamp(levels.z, -1.0, 1.0);
}

vector3d Ship::GetMaxThrust(const vector3d &dir)
{
	const ShipType &stype = GetShipType();
	vector3d maxThrust;
	maxThrust.x = (dir.x > 0) ? stype.linThrust[ShipType::THRUSTER_RIGHT]
		: -stype.linThrust[ShipType::THRUSTER_LEFT];
	maxThrust.y = (dir.y > 0) ? stype.linThrust[ShipType::THRUSTER_UP]
		: -stype.linThrust[ShipType::THRUSTER_DOWN];
	maxThrust.z = (dir.z > 0) ? stype.linThrust[ShipType::THRUSTER_REVERSE]
		: -stype.linThrust[ShipType::THRUSTER_FORWARD];
	return maxThrust;
}

void Ship::ClearThrusterState()
{
	m_angThrusters = vector3d(0,0,0);
	if (m_launchLockTimeout == 0) m_thrusters = vector3d(0,0,0);
}

Equip::Type Ship::GetHyperdriveFuelType() const
{
	Equip::Type t = m_equipment.Get(Equip::SLOT_ENGINE);
	return EquipType::types[t].inputs[0];
}

const shipstats_t *Ship::CalcStats()
{
	const ShipType &stype = GetShipType();
	m_stats.max_capacity = stype.capacity;
	m_stats.used_capacity = 0;
	m_stats.used_cargo = 0;
	Equip::Type fuelType = GetHyperdriveFuelType();

	for (int i=0; i<Equip::SLOT_MAX; i++) {
		for (int j=0; j<stype.equipSlotCapacity[i]; j++) {
			Equip::Type t = m_equipment.Get(Equip::Slot(i), j);
			if (t) m_stats.used_capacity += EquipType::types[t].mass;
			if (Equip::Slot(i) == Equip::SLOT_CARGO) m_stats.used_cargo += EquipType::types[t].mass;
		}
	}
	m_stats.free_capacity = m_stats.max_capacity - m_stats.used_capacity;
	m_stats.total_mass = m_stats.used_capacity + stype.hullMass;

	m_stats.shield_mass = TONS_HULL_PER_SHIELD * float(m_equipment.Count(Equip::SLOT_CARGO, Equip::SHIELD_GENERATOR));

	if (stype.equipSlotCapacity[Equip::SLOT_ENGINE]) {
		Equip::Type t = m_equipment.Get(Equip::SLOT_ENGINE);
		int hyperclass = EquipType::types[t].pval;
		if (!hyperclass) { // no drive
			m_stats.hyperspace_range = m_stats.hyperspace_range_max = 0;
		} else {
			// for the sake of hyperspace range, we count ships mass as 60% of original.
			m_stats.hyperspace_range_max = Pi::CalcHyperspaceRange(hyperclass, m_stats.total_mass); 
			m_stats.hyperspace_range = std::min(m_stats.hyperspace_range_max, m_stats.hyperspace_range_max * m_equipment.Count(Equip::SLOT_CARGO, fuelType) /
				(hyperclass * hyperclass));
		}
	} else {
		m_stats.hyperspace_range = m_stats.hyperspace_range_max = 0;
	}
	return &m_stats;
}

static float distance_to_system(const SystemPath *dest)
{
	SystemPath here = Pi::currentSystem->GetPath();
	
	Sector sec1(here.sectorX, here.sectorY, here.sectorZ);
	Sector sec2(dest->sectorX, dest->sectorY, dest->sectorZ);

	return Sector::DistanceBetween(&sec1, here.systemIndex, &sec2, dest->systemIndex);
}

void Ship::UseHyperspaceFuel(const SystemPath *dest)
{
	int fuel_cost;
	Equip::Type fuelType = GetHyperdriveFuelType();
	double dur;
	bool hscheck = CanHyperspaceTo(dest, fuel_cost, dur);
	assert(hscheck);
	m_equipment.Remove(fuelType, fuel_cost);
	if (fuelType == Equip::MILITARY_FUEL) {
		m_equipment.Add(Equip::RADIOACTIVES, fuel_cost);
	}
}

bool Ship::CanHyperspaceTo(const SystemPath *dest, int &outFuelRequired, double &outDurationSecs, enum HyperjumpStatus *outStatus) 
{
	Equip::Type t = m_equipment.Get(Equip::SLOT_ENGINE);
	Equip::Type fuelType = GetHyperdriveFuelType();
	int hyperclass = EquipType::types[t].pval;
	int fuel = m_equipment.Count(Equip::SLOT_CARGO, fuelType);
	outFuelRequired = 0;
	if (hyperclass == 0) {
		if (outStatus) *outStatus = HYPERJUMP_NO_DRIVE;
		return false;
	}

	if (Pi::currentSystem && Pi::currentSystem->GetPath().IsSameSystem(*dest)) {
		if (outStatus) *outStatus = HYPERJUMP_CURRENT_SYSTEM;
		return false;
	}

	float dist = distance_to_system(dest);

	this->CalcStats();
	outFuelRequired = int(ceil(hyperclass*hyperclass*dist / m_stats.hyperspace_range_max));
	double m_totalmass = m_stats.total_mass;
	if (outFuelRequired > hyperclass*hyperclass) outFuelRequired = hyperclass*hyperclass;
	if (outFuelRequired < 1) outFuelRequired = 1;
	if (dist > m_stats.hyperspace_range_max) {
		outFuelRequired = 0;
		if (outStatus) *outStatus = HYPERJUMP_OUT_OF_RANGE;
		return false;
	} else if (fuel < outFuelRequired) {
		if (outStatus) *outStatus = HYPERJUMP_INSUFFICIENT_FUEL;
		return false;
	} else {
		// Old comments:
		// take at most a week. why a week? because a week is a
		// fundamental physical unit in the same sense that the planck length
		// is, and so it is very probable that future hyperspace
		// technologies will involve travelling a week through time.

		// Now mass has more of an effect on the time taken, this is mainly
		// for gameplay considerations for courier missions and the like.
		outDurationSecs = ((dist * dist * 0.5) / (m_stats.hyperspace_range_max *
			hyperclass)) * 
			(60.0 * 60.0 * 24.0 * sqrt(m_totalmass));
		//float hours = outDurationSecs * 0.0002778;
		//printf("%f LY in %f hours OR %d seconds \n", dist, hours, outDurationSecs);
		//printf("%d seconds\n", outDurationSecs);
		if (outFuelRequired <= fuel) {
			if (outStatus) *outStatus = HYPERJUMP_OK;
			return true;
		} else {
			if (outStatus) *outStatus = HYPERJUMP_INSUFFICIENT_FUEL;
			return false;
		}
	}
}

Ship::HyperjumpStatus Ship::StartHyperspaceCountdown(const SystemPath &dest)
{
	int fuelUsage;
	double duration;

	HyperjumpStatus status;
	if (!CanHyperspaceTo(&dest, fuelUsage, duration, &status))
		return status;

	Equip::Type t = m_equipment.Get(Equip::SLOT_ENGINE);
	m_hyperspace.countdown = 1 + EquipType::types[t].pval;
	m_hyperspace.dest = dest;

	return Ship::HYPERJUMP_OK;
}

void Ship::ResetHyperspaceCountdown()
{
    m_hyperspace.countdown = 0;
}

float Ship::GetECMRechargeTime()
{
	const Equip::Type t = m_equipment.Get(Equip::SLOT_ECM);
	if (t != Equip::NONE) {
		return EquipType::types[t].rechargeTime;
	} else {
		return 0;
	}
}

void Ship::UseECM()
{
	const Equip::Type t = m_equipment.Get(Equip::SLOT_ECM);
	if (m_ecmRecharge) return;
	if (t != Equip::NONE) {
		Sound::BodyMakeNoise(this, "ECM", 1.0f);
		m_ecmRecharge = GetECMRechargeTime();
		Space::DoECM(GetFrame(), GetPosition(), EquipType::types[t].pval);
	}
}

bool Ship::FireMissile(int idx, Ship *target)
{
	assert(target);

	const Equip::Type t = m_equipment.Get(Equip::SLOT_MISSILE, idx);
	if (t == Equip::NONE) {
		return false;
	}

	m_equipment.Set(Equip::SLOT_MISSILE, idx, Equip::NONE);
	CalcStats();

	matrix4x4d m;
	GetRotMatrix(m);
	vector3d dir = m*vector3d(0,0,-1);
	
	ShipType::Type mtype;
	switch (t) {
		case Equip::MISSILE_SMART: mtype = ShipType::MISSILE_SMART; break;
		case Equip::MISSILE_NAVAL: mtype = ShipType::MISSILE_NAVAL; break;
		case Equip::MISSILE_UNGUIDED: mtype = ShipType::MISSILE_UNGUIDED; break;
		default:
		case Equip::MISSILE_GUIDED: mtype = ShipType::MISSILE_GUIDED; break;
	}
	Missile *missile = new Missile(mtype, this, target);
	missile->SetRotMatrix(m);
	missile->SetFrame(GetFrame());
	// XXX DODGY! need to put it in a sensible location
	missile->SetPosition(GetPosition()+50.0*dir);
	missile->SetVelocity(GetVelocity());
	Space::AddBody(missile);
	return true;
}

void Ship::Blastoff()
{
	if (m_flightState != LANDED) return;

	ClearThrusterState();
	m_flightState = FLYING;
	m_testLanded = false;
	m_dockedWith = 0;
	m_launchLockTimeout = 2.0; // two second of applying thrusters
	
	vector3d up = GetPosition().Normalized();
	Enable();
	assert(GetFrame()->m_astroBody->IsType(Object::PLANET));
	const double planetRadius = 2.0 + static_cast<Planet*>(GetFrame()->m_astroBody)->GetTerrainHeight(up);
	SetVelocity(vector3d(0, 0, 0));
	SetAngVelocity(vector3d(0, 0, 0));
	SetForce(vector3d(0, 0, 0));
	SetTorque(vector3d(0, 0, 0));
	
	Aabb aabb;
	GetAabb(aabb);
	// XXX hm. we need to be able to get sbre aabb
	SetPosition(up*planetRadius - aabb.min.y*up);
	SetThrusterState(1, 1.0);		// thrust upwards

	Pi::luaOnShipTakeOff.Queue(this, GetFrame()->m_astroBody);
}

void Ship::TestLanded()
{
	m_testLanded = false;
	if (m_launchLockTimeout != 0) return;
	if (m_wheelState != 1.0) return;
	if (GetFrame()->GetBodyFor()->IsType(Object::PLANET)) {
		double speed = GetVelocity().Length();
		vector3d up = GetPosition().Normalized();
		const double planetRadius = static_cast<Planet*>(GetFrame()->GetBodyFor())->GetTerrainHeight(up);

		if (speed < MAX_LANDING_SPEED) {
			// orient the damn thing right
			// Q: i'm totally lost. why is the inverse of the body rot matrix being used?
			// A: NFI. it just works this way
			matrix4x4d rot;
			GetRotMatrix(rot);
			matrix4x4d invRot = rot.InverseOf();

			// check player is sortof sensibly oriented for landing
			const double dot = vector3d(invRot[1], invRot[5], invRot[9]).Normalized().Dot(up);
			if (dot > 0.99) {

				Aabb aabb;
				GetAabb(aabb);

				// position at zero altitude
				SetPosition(up * (planetRadius - aabb.min.y));

				vector3d forward = rot * vector3d(0,0,1);
				vector3d other = up.Cross(forward).Normalized();
				forward = other.Cross(up);

				rot = matrix4x4d::MakeRotMatrix(other, up, forward);
				rot = rot.InverseOf();
				SetRotMatrix(rot);

				SetVelocity(vector3d(0, 0, 0));
				SetAngVelocity(vector3d(0, 0, 0));
				SetForce(vector3d(0, 0, 0));
				SetTorque(vector3d(0, 0, 0));
				// we don't use DynamicBody::Disable because that also disables the geom, and that must still get collisions
				DisableBodyOnly();
				ClearThrusterState();
				m_flightState = LANDED;
				Sound::PlaySfx("Rough_Landing", 1.0f, 1.0f, 0);
				Pi::luaOnShipLanded.Queue(this, GetFrame()->GetBodyFor());
			}
		}
	}
}

void Ship::TimeStepUpdate(const float timeStep)
{
	// XXX why not just fucking do this rather than track down the
	// reason that ship geoms are being collision tested during launch
	if (m_flightState == FLYING) Enable();
	else Disable();

	vector3d maxThrust = GetMaxThrust(m_thrusters);
	AddRelForce(vector3d(maxThrust.x*m_thrusters.x, maxThrust.y*m_thrusters.y,
		maxThrust.z*m_thrusters.z));
	AddRelTorque(GetShipType().angThrust * m_angThrusters);

	DynamicBody::TimeStepUpdate(timeStep);
}

void Ship::FireWeapon(int num)
{
	const ShipType &stype = GetShipType();
	if (m_flightState != FLYING) return;
	matrix4x4d m;
	GetRotMatrix(m);

	vector3d dir = vector3d(stype.gunMount[num].dir);
	vector3d pos = vector3d(stype.gunMount[num].pos);
	m_gunTemperature[num] += 0.01f;

	dir = m.ApplyRotationOnly(dir);
	pos = m.ApplyRotationOnly(pos);
	pos += GetPosition();
	
	Equip::Type t = m_equipment.Get(Equip::SLOT_LASER, num);
	const LaserType &lt = Equip::lasers[Equip::types[t].tableIndex];
	m_gunRecharge[num] = lt.rechargeTime;
	vector3d baseVel = GetVelocity();
	vector3d dirVel = lt.speed * dir.Normalized();
	
	if (lt.flags & Equip::LASER_DUAL)
	{
		vector3d sep = dir.Cross(vector3d(m[4],m[5],m[6])).Normalized();
		Projectile::Add(this, t, pos+5.0*sep, baseVel, dirVel);
		Projectile::Add(this, t, pos-5.0*sep, baseVel, dirVel);
	}
	else Projectile::Add(this, t, pos, baseVel, dirVel);

	/*
			// trace laser beam through frame to see who it hits
			CollisionContact c;
			GetFrame()->GetCollisionSpace()->TraceRay(pos, dir, 10000.0, &c, this->GetGeom());
			if (c.userData1) {
				Body *hit = static_cast<Body*>(c.userData1);
				hit->OnDamage(this, damage);
			}
	*/

	Polit::NotifyOfCrime(this, Polit::CRIME_WEAPON_DISCHARGE);
	Sound::BodyMakeNoise(this, "Pulse_Laser", 1.0f);
}

double Ship::GetHullTemperature() const
{
	double dragGs = GetAtmosForce().Length() / (GetMass() * 9.81);
	if (m_equipment.Get(Equip::SLOT_ATMOSHIELD) == Equip::NONE) {
		return dragGs / 30.0;
	} else {
		return dragGs / 300.0;
	}
}

void Ship::UpdateAlertState()
{
	// no alerts if no scanner
	if (m_equipment.Get(Equip::SLOT_SCANNER) == Equip::NONE) {
		// clear existing alert state if there was one
		if (GetAlertState() != ALERT_NONE) {
			SetAlertState(ALERT_NONE);
			Pi::luaOnShipAlertChanged.Queue(this, LuaConstants::GetConstantString(Pi::luaManager.GetLuaState(), "ShipAlertStatus", ALERT_NONE));
		}
		return;
	}

	bool ship_is_near = false, ship_is_firing = false;
	for (Space::bodiesIter_t i = Space::bodies.begin(); i != Space::bodies.end(); i++)
	{
		if ((*i) == this) continue;
		if (!(*i)->IsType(Object::SHIP) || (*i)->IsType(Object::MISSILE)) continue;

		Ship *ship = static_cast<Ship*>(*i);

		if (GetPositionRelTo(ship).LengthSqr() < 100000.0*100000.0) {
			ship_is_near = true;

			Uint32 gunstate = 0;
			for (int j = 0; j < ShipType::GUNMOUNT_MAX; j++)
				gunstate |= ship->m_gunState[j];

			if (gunstate) {
				ship_is_firing = true;
				break;
			}
		}
	}

	bool changed = false;
	switch (m_alertState) {
		case ALERT_NONE:
			if (ship_is_near) {
				SetAlertState(ALERT_SHIP_NEARBY);
				changed = true;
            }
			if (ship_is_firing) {
				m_lastFiringAlert = Pi::GetGameTime();
				SetAlertState(ALERT_SHIP_FIRING);
				changed = true;
			}
			break;

		case ALERT_SHIP_NEARBY:
			if (!ship_is_near) {
				SetAlertState(ALERT_NONE);
				changed = true;
			}
			else if (ship_is_firing) {
				m_lastFiringAlert = Pi::GetGameTime();
				SetAlertState(ALERT_SHIP_FIRING);
				changed = true;
			}
			break;

		case ALERT_SHIP_FIRING:
			if (!ship_is_near) {
				SetAlertState(ALERT_NONE);
				changed = true;
			}
			else if (ship_is_firing) {
				m_lastFiringAlert = Pi::GetGameTime();
			}
			else if (m_lastFiringAlert + 60.0 <= Pi::GetGameTime()) {
				SetAlertState(ALERT_SHIP_NEARBY);
				changed = true;
			}
			break;
	}

	if (changed)
		Pi::luaOnShipAlertChanged.Queue(this, LuaConstants::GetConstantString(Pi::luaManager.GetLuaState(), "ShipAlertStatus", GetAlertState()));
}

void Ship::StaticUpdate(const float timeStep)
{
	AITimeStep(timeStep);		// moved to correct place, maybe

	if (GetHullTemperature() > 1.0) {
		Space::KillBody(this);
	}

	UpdateAlertState();

	/* FUEL SCOOPING!!!!!!!!! */
	if (m_equipment.Get(Equip::SLOT_FUELSCOOP) != Equip::NONE) {
		Body *astro = GetFrame()->m_astroBody;
		if (astro && astro->IsType(Object::PLANET)) {
			Planet *p = static_cast<Planet*>(astro);
			if (p->IsSuperType(SBody::SUPERTYPE_GAS_GIANT)) {
				double dist = GetPosition().Length();
				double pressure, density;
				p->GetAtmosphericState(dist, &pressure, &density);
			
				double speed = GetVelocity().Length();
				vector3d vdir = GetVelocity().Normalized();
				matrix4x4d rot;
				GetRotMatrix(rot);
				vector3d pdir = -vector3d(rot[8], rot[9], rot[10]).Normalized();
				double dot = vdir.Dot(pdir);
				if ((m_stats.free_capacity) && (dot > 0.95) && (speed > 2000.0) && (density > 1.0)) {
					double rate = speed*density*0.00001f;
					if (Pi::rng.Double() < rate) {
						m_equipment.Add(Equip::HYDROGEN);
						Pi::Message(stringf(512, "Fuel scoop active. You now have %d tonnes of hydrogen.",
									m_equipment.Count(Equip::SLOT_CARGO, Equip::HYDROGEN)));
						UpdateMass();
					}
				}
			}
		}
	}

	// Cargo bay life support
	if (m_equipment.Get(Equip::SLOT_CARGOLIFESUPPORT) != Equip::CARGO_LIFE_SUPPORT) {
		// Hull is pressure-sealed, it just doesn't provide
		// temperature regulation and breathable atmosphere
		
		// kill stuff roughly every 5 seconds
		if ((!m_dockedWith) && (5.0*Pi::rng.Double() < timeStep)) {
			Equip::Type t = (Pi::rng.Int32(2) ? Equip::LIVE_ANIMALS : Equip::SLAVES);
			
			if (m_equipment.Remove(t, 1)) {
				m_equipment.Add(Equip::FERTILIZER);
				Pi::Message("Sensors report critical cargo bay life-support conditions.");
			}
		}
	}
	
	if (m_flightState == FLYING)
		m_launchLockTimeout -= timeStep;
	if (m_launchLockTimeout < 0) m_launchLockTimeout = 0;
	/* can't orient ships in SetDockedWith() because it gets
	 * called from collision handler, and collision system gets a bit
	 * weirded out if bodies are moved in the middle of collision detection
	 */
	if (m_dockedWith) m_dockedWith->OrientDockedShip(this, m_dockedWithPort);

	// lasers
	for (int i=0; i<ShipType::GUNMOUNT_MAX; i++) {
		m_gunRecharge[i] -= timeStep;
		float rateCooling = 0.01f;
		if (m_equipment.Get(Equip::SLOT_LASERCOOLER) != Equip::NONE)  {
			rateCooling *= float(EquipType::types[ m_equipment.Get(Equip::SLOT_LASERCOOLER) ].pval);
		}
		m_gunTemperature[i] -= rateCooling*timeStep;
		if (m_gunTemperature[i] < 0) m_gunTemperature[i] = 0;
		if (m_gunRecharge[i] < 0) m_gunRecharge[i] = 0;

		if (!m_gunState[i]) continue;
		if (m_gunRecharge[i] != 0) continue;
		if (m_gunTemperature[i] > 1.0) continue;

		FireWeapon(i);
	}

	if (m_ecmRecharge) {
		m_ecmRecharge = std::max(0.0f, m_ecmRecharge - timeStep);
	}

	if (m_stats.shield_mass_left < m_stats.shield_mass) {
		// 250 second recharge
		float recharge_rate = 0.004f;
		if (m_equipment.Get(Equip::SLOT_ENERGYBOOSTER) != Equip::NONE) {
			recharge_rate *= float(EquipType::types[ m_equipment.Get(Equip::SLOT_ENERGYBOOSTER) ].pval);
		}
		m_stats.shield_mass_left += m_stats.shield_mass * recharge_rate * timeStep;
	}
	m_stats.shield_mass_left = Clamp(m_stats.shield_mass_left, 0.0f, m_stats.shield_mass);

	if (m_wheelTransition != 0.0f) {
		m_wheelState += m_wheelTransition*0.3f*timeStep;
		m_wheelState = Clamp(m_wheelState, 0.0f, 1.0f);
		if ((m_wheelState == 0) || (m_wheelState == 1)) m_wheelTransition = 0;
	}

	if (m_testLanded) TestLanded();

	if (m_equipment.Get(Equip::SLOT_HULLAUTOREPAIR) == Equip::HULL_AUTOREPAIR) {
		const ShipType &stype = GetShipType();
		m_stats.hull_mass_left = std::min(m_stats.hull_mass_left + 0.1f*timeStep, float(stype.hullMass));
	}

	// After calling StartHyperspaceTo this Ship must not spawn objects
	// holding references to it (eg missiles), as StartHyperspaceTo
	// removes the ship from Space::bodies and so the missile will not
	// have references to this cleared by NotifyDeleted()
	if (m_hyperspace.countdown) {
		m_hyperspace.countdown = std::max(m_hyperspace.countdown - timeStep, 0.0f);
		if (m_hyperspace.countdown == 0) {
			Space::StartHyperspaceTo(this, &m_hyperspace.dest);
		}
	}
}

void Ship::NotifyDeleted(const Body* const deletedBody)
{
	if(GetNavTarget() == deletedBody)
		SetNavTarget(0);
	if(GetCombatTarget() == deletedBody)
		SetCombatTarget(0);
	if (m_curAICmd) m_curAICmd->OnDeleted(deletedBody);
}

const ShipType &Ship::GetShipType() const
{
	return ShipType::types[m_shipFlavour.type];
}

bool Ship::Undock()
{
	if (m_dockedWith && m_dockedWith->LaunchShip(this, m_dockedWithPort)) {
		m_testLanded = false;
		onUndock.emit();
		m_dockedWith = 0;
		// lock thrusters for two seconds to push us out of station
		m_launchLockTimeout = 2.0;
		return true;
	} else {
		return false;
	}
}

void Ship::SetDockedWith(SpaceStation *s, int port)
{
	if (s) {
		m_dockedWith = s;
		m_dockedWithPort = port;
		m_wheelState = 1.0f;
		m_flightState = DOCKED;
		SetVelocity(vector3d(0,0,0));
		SetAngVelocity(vector3d(0,0,0));
		Disable();
		m_dockedWith->SetDocked(this, port);
		onDock.emit();
	} else {
		Undock();
	}
}

void Ship::SetGunState(int idx, int state)
{
	if (m_equipment.Get(Equip::SLOT_LASER, idx) != Equip::NONE) {
		m_gunState[idx] = state;
	}
}

bool Ship::SetWheelState(bool down)
{
	if (m_flightState != FLYING) return false;
	if (m_wheelState == (down ? 1.0f : 0.0f)) return false;
	if (down) m_wheelTransition = 1;
	else m_wheelTransition = -1;
	return true;
}

void Ship::SetNavTarget(Body* const target)
{
	m_navTarget = target;
	Pi::onPlayerChangeTarget.emit();
	Sound::PlaySfx("OK");
}

void Ship::SetCombatTarget(Body* const target)
{
	m_combatTarget = target;
	Pi::onPlayerChangeTarget.emit();
	Sound::PlaySfx("OK");
}

#if 0
bool Ship::IsFiringLasers()
{
	for (int i=0; i<ShipType::GUNMOUNT_MAX; i++) {
		if (m_gunState[i]) return true;
	}
	return false;
}

/* Assumed to be at model coords */
void Ship::RenderLaserfire()
{
	const ShipType &stype = GetShipType();
	glDisable(GL_LIGHTING);
	
	for (int i=0; i<ShipType::GUNMOUNT_MAX; i++) {
		if (!m_gunState[i]) continue;
		glPushAttrib(GL_CURRENT_BIT | GL_LINE_BIT);
		switch (m_equipment.Get(Equip::SLOT_LASER, i)) {
			case Equip::LASER_2MW_BEAM:
				glColor3f(1,.5,0); break;
			case Equip::LASER_4MW_BEAM:
				glColor3f(1,1,0); break;
			default:
			case Equip::LASER_1MW_BEAM:
				glColor3f(1,0,0); break;
		}
		glLineWidth(2.0f);
		glBegin(GL_LINES);
		vector3f pos = stype.gunMount[i].pos;
		glVertex3f(pos.x, pos.y, pos.z);
		glVertex3fv(&((10000)*stype.gunMount[i].dir)[0]);
		glEnd();
		glPopAttrib();
	}
	glEnable(GL_LIGHTING);
}
#endif /* 0 */

void Ship::Render(const vector3d &viewCoords, const matrix4x4d &viewTransform)
{
	if ((!IsEnabled()) && !m_flightState) return;
	LmrObjParams &params = GetLmrObjParams();
	
	if ( (this != reinterpret_cast<Ship*>(Pi::player)) ||
	     (Pi::worldView->GetCamType() == WorldView::CAM_EXTERNAL) ) {
		m_shipFlavour.ApplyTo(&params);
		SetLmrTimeParams();
		params.angthrust[0] = float(-m_angThrusters.x);
		params.angthrust[1] = float(-m_angThrusters.y);
		params.angthrust[2] = float(-m_angThrusters.z);
		params.linthrust[0] = float(m_thrusters.x);
		params.linthrust[1] = float(m_thrusters.y);
		params.linthrust[2] = float(m_thrusters.z);
		params.argDoubles[0] = m_wheelState;
		params.argDoubles[5] = double(m_equipment.Get(Equip::SLOT_FUELSCOOP));
		params.argDoubles[6] = double(m_equipment.Get(Equip::SLOT_ENGINE));
		params.argDoubles[7] = double(m_equipment.Get(Equip::SLOT_ECM));
		params.argDoubles[8] = double(m_equipment.Get(Equip::SLOT_SCANNER));
		params.argDoubles[9] = double(m_equipment.Get(Equip::SLOT_ATMOSHIELD));
		params.argDoubles[10] = double(m_equipment.Get(Equip::SLOT_LASER, 0));
		params.argDoubles[11] = double(m_equipment.Get(Equip::SLOT_LASER, 1));
		for (int i=0; i<8; i++) {
			params.argDoubles[12+i] = double(m_equipment.Get(Equip::SLOT_MISSILE, i));
		}
		//strncpy(params.pText[0], GetLabel().c_str(), sizeof(params.pText));
		RenderLmrModel(viewCoords, viewTransform);

		// draw shield recharge bubble
		if (m_stats.shield_mass_left < m_stats.shield_mass) {
			float shield = 0.01f*GetPercentShields();
			glDisable(GL_LIGHTING);
			glEnable(GL_BLEND);
			glColor4f((1.0f-shield),shield,0.0,0.33f*(1.0f-shield));
			glPushMatrix();
			glTranslatef(GLfloat(viewCoords.x), GLfloat(viewCoords.y), GLfloat(viewCoords.z));
			Render::State::UseProgram(Render::simpleShader);
			gluSphere(Pi::gluQuadric, GetLmrCollMesh()->GetBoundingRadius(), 20, 20);
			Render::State::UseProgram(0);
			glPopMatrix();
			glEnable(GL_LIGHTING);
			glDisable(GL_BLEND);
		}
	}
	if (m_ecmRecharge) {
		// pish effect
		vector3f v[100];
		for (int i=0; i<100; i++) {
			const double r1 = Pi::rng.Double()-0.5;
			const double r2 = Pi::rng.Double()-0.5;
			const double r3 = Pi::rng.Double()-0.5;
			v[i] = viewTransform * (
				GetPosition() +
				GetLmrCollMesh()->GetBoundingRadius() *
				vector3d(r1, r2, r3).Normalized()
			);
		}
		Color c(0.5,0.5,1.0,1.0);
		float totalRechargeTime = GetECMRechargeTime();
		if (totalRechargeTime) {
			c.a = m_ecmRecharge / totalRechargeTime;
		}
		GLuint tex = util_load_tex_rgba(PIONEER_DATA_DIR"/textures/ecm.png");

		glBindTexture(GL_TEXTURE_2D, tex);
		Render::PutPointSprites(100, v, 50.0f, c);
	}

#if 0
	if (IsFiringLasers()) {
		glPushMatrix();
		TransformToModelCoords(camFrame);
		RenderLaserfire();
		glPopMatrix();
	}
#endif /* 0 */
}

bool Ship::Jettison(Equip::Type t)
{
	if (m_flightState != FLYING) return false;
	Equip::Slot slot = EquipType::types[int(t)].slot;
	if (m_equipment.Count(slot, t) > 0) {
		m_equipment.Remove(t, 1);
		UpdateMass();

		Aabb aabb;
		GetAabb(aabb);
		matrix4x4d rot;
		GetRotMatrix(rot);
		vector3d pos = rot * vector3d(0, aabb.min.y-5, 0);
		CargoBody *cargo = new CargoBody(t);
		cargo->SetFrame(GetFrame());
		cargo->SetPosition(GetPosition()+pos);
		cargo->SetVelocity(GetVelocity()+rot*vector3d(0,-10,0));
		Space::AddBody(cargo);

		Pi::luaOnJettison.Queue(this, cargo);

		return true;
	} else {
		return false;
	}
}

void Ship::UpdateFlavour(const ShipFlavour *f)
{
	assert(f->type == m_shipFlavour.type);
	m_shipFlavour = *f;
}

/*
 * Used when player buys a new ship.
 */
void Ship::ResetFlavour(const ShipFlavour *f)
{
	m_shipFlavour = *f;
	m_equipment.InitSlotSizes(f->type);
	SetLabel(f->regid);
	Init();
}

float Ship::GetWeakestThrustersForce() const
{
	const ShipType &type = GetShipType();
	float val = FLT_MAX;
	for (int i=0; i<ShipType::THRUSTER_MAX; i++) {
		val = std::min(val, fabsf(type.linThrust[i]));
	}
	return val;
}

/* MarketAgent shite */
void Ship::Bought(Equip::Type t) {
	m_equipment.Add(t);
	UpdateMass();
}
void Ship::Sold(Equip::Type t) {
	m_equipment.Remove(t, 1);
	UpdateMass();
}
bool Ship::CanBuy(Equip::Type t, bool verbose) const {
	Equip::Slot slot = EquipType::types[int(t)].slot;
	bool freespace = (m_equipment.FreeSpace(slot)!=0);
	bool freecapacity = (m_stats.free_capacity >= EquipType::types[int(t)].mass);
	if (verbose && (this == reinterpret_cast<Ship*>(Pi::player))) {
		if (!freespace) {
			Pi::Message("You have no free space for this item.");
		}
		else if (!freecapacity) {
			Pi::Message("Your ship is fully laden.");
		}
	}
	return (freespace && freecapacity);
}
bool Ship::CanSell(Equip::Type t, bool verbose) const {
	Equip::Slot slot = EquipType::types[int(t)].slot;
	bool cansell = (m_equipment.Count(slot, t) > 0);
	if (verbose && (this == reinterpret_cast<Ship*>(Pi::player))) {
		if (!cansell) {
			Pi::Message(stringf(512, "You do not have any %s.", EquipType::types[int(t)].name));
		}
	}
	return cansell;
}
Sint64 Ship::GetPrice(Equip::Type t) const {
	if (m_dockedWith) {
		return m_dockedWith->GetPrice(t);
	} else {
		assert(0);
		return 0;
	}
}<|MERGE_RESOLUTION|>--- conflicted
+++ resolved
@@ -145,41 +145,6 @@
 	Init();	
 }
 
-<<<<<<< HEAD
-void Ship::SetHyperspaceTarget(const SystemPath *path)
-{
-	if (path == 0) {
-		// need to properly handle unsetting target
-		SystemPath p(0,0,0,0);
-		SetHyperspaceTarget(&p);
-	} else {
-		m_hyperspace.followHypercloudId = 0;
-		m_hyperspace.dest = *path;
-		if (this == reinterpret_cast<Ship*>(Pi::player)) Pi::onPlayerChangeHyperspaceTarget.emit();
-	}
-}
-
-void Ship::SetHyperspaceTarget(HyperspaceCloud *cloud)
-{
-	m_hyperspace.followHypercloudId = cloud->GetId();
-	m_hyperspace.dest = *cloud->GetShip()->GetHyperspaceTarget();
-	if (this == reinterpret_cast<Ship*>(Pi::player)) Pi::onPlayerChangeHyperspaceTarget.emit();
-}
-
-void Ship::ClearHyperspaceTarget()
-{
-	m_hyperspace.followHypercloudId = 0;
-	m_hyperspace.dest = SystemPath();
-	m_hyperspace.countdown = 0;
-}
-
-void Ship::ResetHyperspaceCountdown()
-{
-    m_hyperspace.countdown = 0;
-}
-
-=======
->>>>>>> 34b33f7c
 float Ship::GetPercentHull() const
 {
 	const ShipType &stype = GetShipType();
