#ifndef _DRAWABLES_H
#define _DRAWABLES_H

#include "libs.h"
#include "graphics/Renderer.h"
<<<<<<< HEAD
#include "graphics/Texture.h"
#include "Color.h"
=======
#include "graphics/Surface.h"
#include "graphics/VertexArray.h"
>>>>>>> 716de0d4

namespace Graphics {

namespace Drawables {

// A thing that can draw itself using renderer
// (circles, disks, polylines etc)
class Drawable {
protected:
	virtual void Draw(Renderer *r) = 0;
};

class Circle {
public:
	Circle(float radius, const Color &c) : m_color(c) {
		for (float theta=0; theta < 2*M_PI; theta += 0.05*M_PI) {
			m_verts.push_back(vector3f(radius*sin(theta), radius*cos(theta), 0));
		}
	}
	virtual void Draw(Renderer *renderer) {
		renderer->DrawLines(m_verts.size(), &m_verts[0], m_color, LINE_LOOP);
	}

private:
	std::vector<vector3f> m_verts;
	Color m_color;
};

//A three dimensional line between two points
class Line3D : public Drawable {
public:
	Line3D();
	void SetStart(const vector3f &);
	void SetEnd(const vector3f &);
	void SetColor(const Color &);
	virtual void Draw(Renderer *r);
private:
	vector3f m_points[2];
	Color m_colors[2];
	float m_width;
};

<<<<<<< HEAD
// a textured quad with reversed winding for the UI
// XXX move this to Gui::Drawables
class TexturedUIQuad : public Drawable {
public:
	TexturedUIQuad(Texture *texture) : m_texture(RefCountedPtr<Texture>(texture)) {}
	virtual void Draw(Renderer *r);
	void Draw(Renderer *r, const vector2f &pos, const vector2f &size, const vector2f &texPos = 0.0f, const vector2f &texSize = 1.0f, const Color &tint = Color::WHITE);
private:
	void Draw(Renderer *r, VertexArray *va, const Color &tint);
	RefCountedPtr<Texture> m_texture;
=======
//Three dimensional sphere (subdivided icosahedron) with normals
//and spherical texture coordinates.
class Sphere3D : public Drawable {
public:
	//subdivisions must be 0-4
	Sphere3D(RefCountedPtr<Material> material, int subdivisions=0, float scale=1.f);
	virtual void Draw(Renderer *r);

	RefCountedPtr<Material> GetMaterial() { return m_surface->GetMaterial(); }

private:
	ScopedPtr<Surface> m_surface;
	//add a new vertex, return the index
	int AddVertex(const vector3f &v, const vector3f &n);
	//add three vertex indices to form a triangle
	void AddTriangle(int i1, int i2, int i3);
	void Subdivide(const matrix4x4f &trans, const vector3f &v1, const vector3f &v2, const vector3f &v3,
		int i1, int i2, int i3, int depth);
>>>>>>> 716de0d4
};

}

}

#endif<|MERGE_RESOLUTION|>--- conflicted
+++ resolved
@@ -3,13 +3,10 @@
 
 #include "libs.h"
 #include "graphics/Renderer.h"
-<<<<<<< HEAD
+#include "graphics/Surface.h"
+#include "graphics/VertexArray.h"
 #include "graphics/Texture.h"
 #include "Color.h"
-=======
-#include "graphics/Surface.h"
-#include "graphics/VertexArray.h"
->>>>>>> 716de0d4
 
 namespace Graphics {
 
@@ -52,18 +49,6 @@
 	float m_width;
 };
 
-<<<<<<< HEAD
-// a textured quad with reversed winding for the UI
-// XXX move this to Gui::Drawables
-class TexturedUIQuad : public Drawable {
-public:
-	TexturedUIQuad(Texture *texture) : m_texture(RefCountedPtr<Texture>(texture)) {}
-	virtual void Draw(Renderer *r);
-	void Draw(Renderer *r, const vector2f &pos, const vector2f &size, const vector2f &texPos = 0.0f, const vector2f &texSize = 1.0f, const Color &tint = Color::WHITE);
-private:
-	void Draw(Renderer *r, VertexArray *va, const Color &tint);
-	RefCountedPtr<Texture> m_texture;
-=======
 //Three dimensional sphere (subdivided icosahedron) with normals
 //and spherical texture coordinates.
 class Sphere3D : public Drawable {
@@ -82,7 +67,18 @@
 	void AddTriangle(int i1, int i2, int i3);
 	void Subdivide(const matrix4x4f &trans, const vector3f &v1, const vector3f &v2, const vector3f &v3,
 		int i1, int i2, int i3, int depth);
->>>>>>> 716de0d4
+};
+
+// a textured quad with reversed winding for the UI
+// XXX move this to Gui::Drawables
+class TexturedUIQuad : public Drawable {
+public:
+	TexturedUIQuad(Texture *texture) : m_texture(RefCountedPtr<Texture>(texture)) {}
+	virtual void Draw(Renderer *r);
+	void Draw(Renderer *r, const vector2f &pos, const vector2f &size, const vector2f &texPos = 0.0f, const vector2f &texSize = 1.0f, const Color &tint = Color::WHITE);
+private:
+	void Draw(Renderer *r, VertexArray *va, const Color &tint);
+	RefCountedPtr<Texture> m_texture;
 };
 
 }
