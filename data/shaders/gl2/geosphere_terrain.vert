--- conflicted
+++ resolved
@@ -17,13 +17,9 @@
 uniform Material material;
 #endif
 
-<<<<<<< HEAD
-#define PI = 3.141592653589793;
-=======
 #define PI 3.141592653589793
 
 //#define USE_GOOD_MATHS 1
->>>>>>> 662cb3af
 
 float discCovered(float dist, float rad) {
 	// proportion of unit disc covered by a second disc of radius rad placed
