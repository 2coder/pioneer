<<<<<<< HEAD
material default
tex_diff hoop_diff.png
specular 1.0 1.0 1.0
diffuse 1.0 1.0 1.0

mesh hoop_spacestation.dae
mesh hoop_docking.dae

collision hoop_collide.dae
=======
material hoopHull-material
tex_diff hull.png
tex_spec hull_spec.png
specular 0.7 0.7 0.7
diffuse 1.0 1.0 1.0
shininess 15

material hoopDecal-material
tex_diff decal.png
tex_spec decal_spec.png
specular 0.7 0.7 0.7
diffuse 1.0 1.0 1.0
shininess 5

mesh connections.dae
mesh mainhoop.dae
mesh doors.dae

collision collision.obj

anim doors 1 121
>>>>>>> 1d4bfbe7
<|MERGE_RESOLUTION|>--- conflicted
+++ resolved
@@ -1,14 +1,3 @@
-<<<<<<< HEAD
-material default
-tex_diff hoop_diff.png
-specular 1.0 1.0 1.0
-diffuse 1.0 1.0 1.0
-
-mesh hoop_spacestation.dae
-mesh hoop_docking.dae
-
-collision hoop_collide.dae
-=======
 material hoopHull-material
 tex_diff hull.png
 tex_spec hull_spec.png
@@ -29,5 +18,4 @@
 
 collision collision.obj
 
-anim doors 1 121
->>>>>>> 1d4bfbe7
+anim doors 1 121