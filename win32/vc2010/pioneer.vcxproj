--- conflicted
+++ resolved
@@ -1,657 +1,379 @@
-﻿<?xml version="1.0" encoding="utf-8"?>
-<Project DefaultTargets="Build" ToolsVersion="4.0" xmlns="http://schemas.microsoft.com/developer/msbuild/2003">
-  <ItemGroup Label="ProjectConfigurations">
-    <ProjectConfiguration Include="Debug|Win32">
-      <Configuration>Debug</Configuration>
-      <Platform>Win32</Platform>
-    </ProjectConfiguration>
-    <ProjectConfiguration Include="PreRelease|Win32">
-      <Configuration>PreRelease</Configuration>
-      <Platform>Win32</Platform>
-    </ProjectConfiguration>
-    <ProjectConfiguration Include="Release|Win32">
-      <Configuration>Release</Configuration>
-      <Platform>Win32</Platform>
-    </ProjectConfiguration>
-  </ItemGroup>
-  <PropertyGroup Label="Globals">
-    <ProjectGuid>{65A1BBFB-7A42-497C-BF65-A0A06664A204}</ProjectGuid>
-    <Keyword>Win32Proj</Keyword>
-    <RootNamespace>pioneer</RootNamespace>
-  </PropertyGroup>
-  <Import Project="$(VCTargetsPath)\Microsoft.Cpp.Default.props" />
-  <PropertyGroup Condition="'$(Configuration)|$(Platform)'=='Debug|Win32'" Label="Configuration">
-    <ConfigurationType>Application</ConfigurationType>
-    <UseDebugLibraries>true</UseDebugLibraries>
-    <CharacterSet>Unicode</CharacterSet>
-  </PropertyGroup>
-  <PropertyGroup Condition="'$(Configuration)|$(Platform)'=='PreRelease|Win32'" Label="Configuration">
-    <ConfigurationType>Application</ConfigurationType>
-    <UseDebugLibraries>true</UseDebugLibraries>
-    <CharacterSet>Unicode</CharacterSet>
-  </PropertyGroup>
-  <PropertyGroup Condition="'$(Configuration)|$(Platform)'=='Release|Win32'" Label="Configuration">
-    <ConfigurationType>Application</ConfigurationType>
-    <UseDebugLibraries>false</UseDebugLibraries>
-    <WholeProgramOptimization>true</WholeProgramOptimization>
-    <CharacterSet>Unicode</CharacterSet>
-  </PropertyGroup>
-  <Import Project="$(VCTargetsPath)\Microsoft.Cpp.props" />
-  <ImportGroup Label="ExtensionSettings">
-  </ImportGroup>
-  <ImportGroup Label="PropertySheets" Condition="'$(Configuration)|$(Platform)'=='Debug|Win32'">
-    <Import Project="$(UserRootDir)\Microsoft.Cpp.$(Platform).user.props" Condition="exists('$(UserRootDir)\Microsoft.Cpp.$(Platform).user.props')" Label="LocalAppDataPlatform" />
-    <Import Project="common.props" />
-    <Import Project="Debug.props" />
-  </ImportGroup>
-  <ImportGroup Condition="'$(Configuration)|$(Platform)'=='PreRelease|Win32'" Label="PropertySheets">
-    <Import Project="$(UserRootDir)\Microsoft.Cpp.$(Platform).user.props" Condition="exists('$(UserRootDir)\Microsoft.Cpp.$(Platform).user.props')" Label="LocalAppDataPlatform" />
-    <Import Project="common.props" />
-    <Import Project="PreRelease.props" />
-  </ImportGroup>
-  <ImportGroup Label="PropertySheets" Condition="'$(Configuration)|$(Platform)'=='Release|Win32'">
-    <Import Project="$(UserRootDir)\Microsoft.Cpp.$(Platform).user.props" Condition="exists('$(UserRootDir)\Microsoft.Cpp.$(Platform).user.props')" Label="LocalAppDataPlatform" />
-    <Import Project="common.props" />
-    <Import Project="Release.props" />
-  </ImportGroup>
-  <PropertyGroup Label="UserMacros" />
-  <PropertyGroup Condition="'$(Configuration)|$(Platform)'=='Debug|Win32'">
-    <IntDir>$(Configuration)\$(ProjectName)\</IntDir>
-    <OutDir>$(SolutionDir)..\..\</OutDir>
-    <TargetName>$(ProjectName)-debug</TargetName>
-  </PropertyGroup>
-  <PropertyGroup Condition="'$(Configuration)|$(Platform)'=='PreRelease|Win32'">
-    <IntDir>$(Configuration)\$(ProjectName)\</IntDir>
-    <OutDir>$(SolutionDir)..\..\</OutDir>
-    <TargetName>$(ProjectName)-prerelease</TargetName>
-  </PropertyGroup>
-  <PropertyGroup Condition="'$(Configuration)|$(Platform)'=='Release|Win32'">
-    <IntDir>$(Configuration)\$(ProjectName)\</IntDir>
-    <OutDir>$(SolutionDir)..\..\</OutDir>
-  </PropertyGroup>
-  <ItemDefinitionGroup Condition="'$(Configuration)|$(Platform)'=='Debug|Win32'">
-    <ClCompile>
-      <AdditionalIncludeDirectories>../../src;../../win32/src;../../win32/include;../../contrib</AdditionalIncludeDirectories>
-<<<<<<< HEAD
-      <PrecompiledHeaderFile>pch.h</PrecompiledHeaderFile>
-      <ForcedIncludeFiles>pch.h</ForcedIncludeFiles>
-      <FloatingPointModel>Fast</FloatingPointModel>
-      <StructMemberAlignment>Default</StructMemberAlignment>
-      <BufferSecurityCheck>true</BufferSecurityCheck>
-      <ObjectFileName>$(IntDir)/%(RelativeDir)/</ObjectFileName>
-=======
->>>>>>> 24a5c03b
-    </ClCompile>
-    <Link>
-      <SubSystem>Windows</SubSystem>
-      <AdditionalDependencies>shlwapi.lib;libogg_static_vc2010_debug.lib;libvorbis_static_vc2010_debug.lib;libvorbisfile_static_vc2010_debug.lib;sdl.lib;sdlmain.lib;opengl32.lib;glu32.lib;SDL_image.lib;freetype2312MT.lib;glew32.lib;sigc-vc2010-d-2_2_8.lib;libpng15_staticd.lib;zlibd.lib;collider.lib;galaxy.lib;graphics.lib;gui.lib;jenkins.lib;lua.lib;miniz.lib;terrain.lib;text.lib;%(AdditionalDependencies)</AdditionalDependencies>
-      <AdditionalLibraryDirectories>../../win32/lib;$(SolutionDir)$(Configuration)</AdditionalLibraryDirectories>
-      <IgnoreSpecificDefaultLibraries>msvcrt.lib;%(IgnoreSpecificDefaultLibraries)</IgnoreSpecificDefaultLibraries>
-    </Link>
-  </ItemDefinitionGroup>
-  <ItemDefinitionGroup Condition="'$(Configuration)|$(Platform)'=='PreRelease|Win32'">
-<<<<<<< HEAD
-    <ClCompile>
-      <PrecompiledHeader>Use</PrecompiledHeader>
-      <WarningLevel>Level3</WarningLevel>
-      <Optimization>MaxSpeed</Optimization>
-      <PreprocessorDefinitions>WIN32;_DEBUG;_WINDOWS;_USE_MATH_DEFINES;_CRT_SECURE_NO_WARNINGS;%(PreprocessorDefinitions)</PreprocessorDefinitions>
-      <AdditionalIncludeDirectories>../../src;../../win32/src;../../win32/include;../../contrib</AdditionalIncludeDirectories>
-      <PrecompiledHeaderFile>pch.h</PrecompiledHeaderFile>
-      <ForcedIncludeFiles>pch.h</ForcedIncludeFiles>
-      <FloatingPointModel>Fast</FloatingPointModel>
-      <StructMemberAlignment>Default</StructMemberAlignment>
-      <BufferSecurityCheck>true</BufferSecurityCheck>
-      <DebugInformationFormat>ProgramDatabase</DebugInformationFormat>
-      <InlineFunctionExpansion>AnySuitable</InlineFunctionExpansion>
-      <IntrinsicFunctions>true</IntrinsicFunctions>
-      <FavorSizeOrSpeed>Speed</FavorSizeOrSpeed>
-      <BasicRuntimeChecks>Default</BasicRuntimeChecks>
-      <EnableEnhancedInstructionSet>StreamingSIMDExtensions2</EnableEnhancedInstructionSet>
-      <ObjectFileName>$(IntDir)/%(RelativeDir)/</ObjectFileName>
-    </ClCompile>
-=======
-    <ClCompile />
->>>>>>> 24a5c03b
-    <Link>
-      <SubSystem>Windows</SubSystem>
-      <AdditionalDependencies>shlwapi.lib;libogg_static_vc2010_debug.lib;libvorbis_static_vc2010_debug.lib;libvorbisfile_static_vc2010_debug.lib;sdl.lib;sdlmain.lib;opengl32.lib;glu32.lib;SDL_image.lib;freetype2312MT.lib;glew32.lib;sigc-vc2010-d-2_2_8.lib;libpng15_staticd.lib;zlibd.lib;collider.lib;galaxy.lib;graphics.lib;gui.lib;jenkins.lib;lua.lib;miniz.lib;terrain.lib;text.lib;%(AdditionalDependencies)</AdditionalDependencies>
-      <AdditionalLibraryDirectories>../../win32/lib;$(SolutionDir)$(Configuration)</AdditionalLibraryDirectories>
-      <IgnoreSpecificDefaultLibraries>msvcrt.lib;%(IgnoreSpecificDefaultLibraries)</IgnoreSpecificDefaultLibraries>
-    </Link>
-  </ItemDefinitionGroup>
-  <ItemDefinitionGroup Condition="'$(Configuration)|$(Platform)'=='Release|Win32'">
-<<<<<<< HEAD
-    <ClCompile>
-      <WarningLevel>Level3</WarningLevel>
-      <PrecompiledHeader>Use</PrecompiledHeader>
-      <Optimization>MaxSpeed</Optimization>
-      <FunctionLevelLinking>true</FunctionLevelLinking>
-      <IntrinsicFunctions>true</IntrinsicFunctions>
-      <PreprocessorDefinitions>WIN32;_WINDOWS;NDEBUG;_USE_MATH_DEFINES;_CRT_SECURE_NO_WARNINGS;%(PreprocessorDefinitions)</PreprocessorDefinitions>
-      <AdditionalIncludeDirectories>../../src;../../win32/src;../../win32/include;../../contrib</AdditionalIncludeDirectories>
-      <PrecompiledHeaderFile>pch.h</PrecompiledHeaderFile>
-      <ForcedIncludeFiles>pch.h</ForcedIncludeFiles>
-      <FloatingPointModel>Fast</FloatingPointModel>
-      <StructMemberAlignment>Default</StructMemberAlignment>
-      <BufferSecurityCheck>false</BufferSecurityCheck>
-      <ObjectFileName>$(IntDir)/%(RelativeDir)/</ObjectFileName>
-    </ClCompile>
-=======
-    <ClCompile />
->>>>>>> 24a5c03b
-    <Link>
-      <SubSystem>Windows</SubSystem>
-      <AdditionalDependencies>lua.lib;jenkins.lib;miniz.lib;shlwapi.lib;libogg_static_vc2010_release.lib;libvorbis_static_vc2010_release.lib;libvorbisfile_static_vc2010_release.lib;sdl.lib;sdlmain.lib;opengl32.lib;glu32.lib;SDL_image.lib;freetype2312MT.lib;glew32.lib;sigc-vc2010-2_2_8.lib;libpng15_static.lib;zlib.lib;text.lib;galaxy.lib;collider.lib;graphics.lib;terrain.lib;gui.lib;%(AdditionalDependencies)</AdditionalDependencies>
-      <AdditionalLibraryDirectories>../../win32/lib;$(SolutionDir)$(Configuration)</AdditionalLibraryDirectories>
-    </Link>
-  </ItemDefinitionGroup>
-  <ItemGroup>
-    <ClCompile Include="..\..\src\AmbientSounds.cpp" />
-    <ClCompile Include="..\..\src\Background.cpp" />
-    <ClCompile Include="..\..\src\Body.cpp" />
-    <ClCompile Include="..\..\src\Camera.cpp" />
-    <ClCompile Include="..\..\src\CargoBody.cpp" />
-    <ClCompile Include="..\..\src\ChatForm.cpp" />
-    <ClCompile Include="..\..\src\CityOnPlanet.cpp" />
-    <ClCompile Include="..\..\src\Color.cpp" />
-    <ClCompile Include="..\..\src\CommodityTradeWidget.cpp" />
-    <ClCompile Include="..\..\src\CRC32.cpp" />
-    <ClCompile Include="..\..\src\DeadVideoLink.cpp" />
-    <ClCompile Include="..\..\src\DynamicBody.cpp" />
-    <ClCompile Include="..\..\src\enum_table.cpp" />
-    <ClCompile Include="..\..\src\EquipType.cpp" />
-    <ClCompile Include="..\..\src\FaceVideoLink.cpp" />
-    <ClCompile Include="..\..\src\FileSelectorWidget.cpp" />
-    <ClCompile Include="..\..\src\FileSourceZip.cpp" />
-    <ClCompile Include="..\..\src\FileSystem.cpp" />
-    <ClCompile Include="..\..\src\FileSystemPosix.cpp">
-      <ExcludedFromBuild Condition="'$(Configuration)|$(Platform)'=='PreRelease|Win32'">true</ExcludedFromBuild>
-      <ExcludedFromBuild Condition="'$(Configuration)|$(Platform)'=='Debug|Win32'">true</ExcludedFromBuild>
-      <ExcludedFromBuild Condition="'$(Configuration)|$(Platform)'=='Release|Win32'">true</ExcludedFromBuild>
-    </ClCompile>
-    <ClCompile Include="..\..\src\FontCache.cpp" />
-    <ClCompile Include="..\..\src\FontConfig.cpp" />
-    <ClCompile Include="..\..\src\FormController.cpp" />
-    <ClCompile Include="..\..\src\Frame.cpp" />
-    <ClCompile Include="..\..\src\GalacticView.cpp" />
-    <ClCompile Include="..\..\src\Game.cpp" />
-    <ClCompile Include="..\..\src\GameConfig.cpp" />
-    <ClCompile Include="..\..\src\GameLoaderSaver.cpp" />
-    <ClCompile Include="..\..\src\GameMenuView.cpp" />
-    <ClCompile Include="..\..\src\GeoSphere.cpp" />
-<<<<<<< HEAD
-    <ClCompile Include="..\..\src\graphics\Drawables.cpp" />
-    <ClCompile Include="..\..\src\graphics\Frustum.cpp" />
-    <ClCompile Include="..\..\src\graphics\Graphics.cpp" />
-    <ClCompile Include="..\..\src\graphics\Material.cpp" />
-    <ClCompile Include="..\..\src\graphics\MaterialGL2.cpp" />
-    <ClCompile Include="..\..\src\graphics\Renderer.cpp" />
-    <ClCompile Include="..\..\src\graphics\RendererGL2.cpp" />
-    <ClCompile Include="..\..\src\graphics\RendererLegacy.cpp" />
-    <ClCompile Include="..\..\src\graphics\Shader.cpp" />
-    <ClCompile Include="..\..\src\graphics\StaticMesh.cpp" />
-    <ClCompile Include="..\..\src\graphics\TextureBuilder.cpp" />
-    <ClCompile Include="..\..\src\graphics\TextureGL.cpp" />
-    <ClCompile Include="..\..\src\graphics\VertexArray.cpp" />
-    <ClCompile Include="..\..\src\gui\Gui.cpp" />
-    <ClCompile Include="..\..\src\gui\GuiBox.cpp" />
-    <ClCompile Include="..\..\src\gui\GuiButton.cpp" />
-    <ClCompile Include="..\..\src\gui\GuiContainer.cpp" />
-    <ClCompile Include="..\..\src\gui\GuiFixed.cpp" />
-    <ClCompile Include="..\..\src\gui\GuiGradient.cpp" />
-    <ClCompile Include="..\..\src\gui\GuiImage.cpp" />
-    <ClCompile Include="..\..\src\gui\GuiImageButton.cpp" />
-    <ClCompile Include="..\..\src\gui\GuiImageRadioButton.cpp" />
-    <ClCompile Include="..\..\src\gui\GuiLabel.cpp" />
-    <ClCompile Include="..\..\src\gui\GuiLabelSet.cpp" />
-    <ClCompile Include="..\..\src\gui\GuiMeterBar.cpp" />
-    <ClCompile Include="..\..\src\gui\GuiMultiStateImageButton.cpp" />
-    <ClCompile Include="..\..\src\gui\GuiRadioButton.cpp" />
-    <ClCompile Include="..\..\src\gui\GuiRadioGroup.cpp" />
-    <ClCompile Include="..\..\src\gui\GuiRepeaterButton.cpp" />
-    <ClCompile Include="..\..\src\gui\GuiScreen.cpp" />
-    <ClCompile Include="..\..\src\gui\GuiStack.cpp" />
-    <ClCompile Include="..\..\src\gui\GuiTabbed.cpp" />
-    <ClCompile Include="..\..\src\gui\GuiTextEntry.cpp" />
-    <ClCompile Include="..\..\src\gui\GuiTextLayout.cpp" />
-    <ClCompile Include="..\..\src\gui\GuiTexturedQuad.cpp" />
-    <ClCompile Include="..\..\src\gui\GuiToggleButton.cpp" />
-    <ClCompile Include="..\..\src\gui\GuiToolTip.cpp" />
-    <ClCompile Include="..\..\src\gui\GuiVScrollBar.cpp" />
-    <ClCompile Include="..\..\src\gui\GuiVScrollPortal.cpp" />
-    <ClCompile Include="..\..\src\gui\GuiWidget.cpp" />
-=======
->>>>>>> 24a5c03b
-    <ClCompile Include="..\..\src\HyperspaceCloud.cpp" />
-    <ClCompile Include="..\..\src\InfoView.cpp" />
-    <ClCompile Include="..\..\src\IniConfig.cpp" />
-    <ClCompile Include="..\..\src\KeyBindings.cpp" />
-    <ClCompile Include="..\..\src\Lang.cpp" />
-    <ClCompile Include="..\..\src\Light.cpp" />
-    <ClCompile Include="..\..\src\LmrModel.cpp" />
-    <ClCompile Include="..\..\src\LuaBody.cpp" />
-    <ClCompile Include="..\..\src\LuaCargoBody.cpp" />
-    <ClCompile Include="..\..\src\LuaChatForm.cpp" />
-    <ClCompile Include="..\..\src\LuaComms.cpp" />
-    <ClCompile Include="..\..\src\LuaConsole.cpp" />
-    <ClCompile Include="..\..\src\LuaConstants.cpp" />
-    <ClCompile Include="..\..\src\LuaEngine.cpp" />
-    <ClCompile Include="..\..\src\LuaEquipType.cpp" />
-    <ClCompile Include="..\..\src\LuaEventQueue.cpp" />
-    <ClCompile Include="..\..\src\LuaFixed.cpp" />
-    <ClCompile Include="..\..\src\LuaFormat.cpp" />
-    <ClCompile Include="..\..\src\LuaGame.cpp" />
-    <ClCompile Include="..\..\src\LuaLang.cpp" />
-    <ClCompile Include="..\..\src\LuaManager.cpp" />
-    <ClCompile Include="..\..\src\LuaMatrix.cpp" />
-    <ClCompile Include="..\..\src\LuaMusic.cpp" />
-    <ClCompile Include="..\..\src\LuaNameGen.cpp" />
-    <ClCompile Include="..\..\src\LuaObject.cpp" />
-    <ClCompile Include="..\..\src\LuaPlanet.cpp" />
-    <ClCompile Include="..\..\src\LuaPlayer.cpp" />
-    <ClCompile Include="..\..\src\LuaRand.cpp" />
-    <ClCompile Include="..\..\src\LuaSerializer.cpp" />
-    <ClCompile Include="..\..\src\LuaShip.cpp" />
-    <ClCompile Include="..\..\src\LuaShipType.cpp" />
-    <ClCompile Include="..\..\src\LuaSpace.cpp" />
-    <ClCompile Include="..\..\src\LuaSpaceStation.cpp" />
-    <ClCompile Include="..\..\src\LuaStar.cpp" />
-    <ClCompile Include="..\..\src\LuaStarSystem.cpp" />
-    <ClCompile Include="..\..\src\LuaSystemBody.cpp" />
-    <ClCompile Include="..\..\src\LuaSystemPath.cpp" />
-    <ClCompile Include="..\..\src\LuaTimer.cpp" />
-    <ClCompile Include="..\..\src\LuaUtils.cpp" />
-    <ClCompile Include="..\..\src\LuaVector.cpp" />
-    <ClCompile Include="..\..\src\main.cpp" />
-    <ClCompile Include="..\..\src\MarketAgent.cpp" />
-    <ClCompile Include="..\..\src\MathUtil.cpp" />
-    <ClCompile Include="..\..\src\Missile.cpp" />
-    <ClCompile Include="..\..\src\ModelBody.cpp" />
-    <ClCompile Include="..\..\src\ModManager.cpp" />
-    <ClCompile Include="..\..\src\mtrand.cpp" />
-    <ClCompile Include="..\..\src\ObjectViewerView.cpp" />
-    <ClCompile Include="..\..\src\perlin.cpp" />
-    <ClCompile Include="..\..\src\Pi.cpp" />
-    <ClCompile Include="..\..\src\Planet.cpp" />
-    <ClCompile Include="..\..\src\Player.cpp" />
-    <ClCompile Include="..\..\src\Polit.cpp" />
-    <ClCompile Include="..\..\src\Projectile.cpp" />
-    <ClCompile Include="..\..\src\SDLWrappers.cpp" />
-    <ClCompile Include="..\..\src\SectorView.cpp" />
-    <ClCompile Include="..\..\src\Serializer.cpp" />
-    <ClCompile Include="..\..\src\Sfx.cpp" />
-    <ClCompile Include="..\..\src\Ship-AI.cpp" />
-    <ClCompile Include="..\..\src\Ship.cpp" />
-    <ClCompile Include="..\..\src\ShipAICmd.cpp" />
-    <ClCompile Include="..\..\src\ShipController.cpp" />
-    <ClCompile Include="..\..\src\ShipCpanel.cpp" />
-    <ClCompile Include="..\..\src\ShipCpanelMultiFuncDisplays.cpp" />
-    <ClCompile Include="..\..\src\ShipFlavour.cpp" />
-    <ClCompile Include="..\..\src\ShipSpinnerWidget.cpp" />
-    <ClCompile Include="..\..\src\ShipType.cpp" />
-    <ClCompile Include="..\..\src\Sound.cpp" />
-    <ClCompile Include="..\..\src\SoundMusic.cpp" />
-    <ClCompile Include="..\..\src\Space.cpp" />
-    <ClCompile Include="..\..\src\SpaceStation.cpp" />
-    <ClCompile Include="..\..\src\SpaceStationView.cpp" />
-    <ClCompile Include="..\..\src\Star.cpp" />
-    <ClCompile Include="..\..\src\StationAdvertForm.cpp" />
-    <ClCompile Include="..\..\src\StationBulletinBoardForm.cpp" />
-    <ClCompile Include="..\..\src\StationCommodityMarketForm.cpp" />
-    <ClCompile Include="..\..\src\StationPoliceForm.cpp" />
-    <ClCompile Include="..\..\src\StationServicesForm.cpp" />
-    <ClCompile Include="..\..\src\StationShipEquipmentForm.cpp" />
-    <ClCompile Include="..\..\src\StationShipMarketForm.cpp" />
-    <ClCompile Include="..\..\src\StationShipRepairForm.cpp" />
-    <ClCompile Include="..\..\src\StationShipViewForm.cpp" />
-    <ClCompile Include="..\..\src\StationShipyardForm.cpp" />
-    <ClCompile Include="..\..\src\StringF.cpp" />
-    <ClCompile Include="..\..\src\SystemInfoView.cpp" />
-    <ClCompile Include="..\..\src\SystemView.cpp" />
-    <ClCompile Include="..\..\src\TerrainBody.cpp" />
-<<<<<<< HEAD
-    <ClCompile Include="..\..\src\terrain\Terrain.cpp" />
-    <ClCompile Include="..\..\src\terrain\TerrainColorAsteroid.cpp" />
-    <ClCompile Include="..\..\src\terrain\TerrainColorBandedRock.cpp" />
-    <ClCompile Include="..\..\src\terrain\TerrainColorDeadWithWater.cpp" />
-    <ClCompile Include="..\..\src\terrain\TerrainColorDesert.cpp" />
-    <ClCompile Include="..\..\src\terrain\TerrainColorEarthLike.cpp" />
-    <ClCompile Include="..\..\src\terrain\TerrainColorGGJupiter.cpp" />
-    <ClCompile Include="..\..\src\terrain\TerrainColorGGNeptune.cpp" />
-    <ClCompile Include="..\..\src\terrain\TerrainColorGGNeptune2.cpp" />
-    <ClCompile Include="..\..\src\terrain\TerrainColorGGSaturn.cpp" />
-    <ClCompile Include="..\..\src\terrain\TerrainColorGGSaturn2.cpp" />
-    <ClCompile Include="..\..\src\terrain\TerrainColorGGUranus.cpp" />
-    <ClCompile Include="..\..\src\terrain\TerrainColorIce.cpp" />
-    <ClCompile Include="..\..\src\terrain\TerrainColorMethane.cpp" />
-    <ClCompile Include="..\..\src\terrain\TerrainColorRock.cpp" />
-    <ClCompile Include="..\..\src\terrain\TerrainColorRock2.cpp" />
-    <ClCompile Include="..\..\src\terrain\TerrainColorSolid.cpp" />
-    <ClCompile Include="..\..\src\terrain\TerrainColorStarBrownDwarf.cpp" />
-    <ClCompile Include="..\..\src\terrain\TerrainColorStarG.cpp" />
-    <ClCompile Include="..\..\src\terrain\TerrainColorStarK.cpp" />
-    <ClCompile Include="..\..\src\terrain\TerrainColorStarM.cpp" />
-    <ClCompile Include="..\..\src\terrain\TerrainColorStarWhiteDwarf.cpp" />
-    <ClCompile Include="..\..\src\terrain\TerrainColorTFGood.cpp" />
-    <ClCompile Include="..\..\src\terrain\TerrainColorTFPoor.cpp" />
-    <ClCompile Include="..\..\src\terrain\TerrainColorVolcanic.cpp" />
-    <ClCompile Include="..\..\src\terrain\TerrainFeature.cpp" />
-    <ClCompile Include="..\..\src\terrain\TerrainHeightAsteroid.cpp" />
-    <ClCompile Include="..\..\src\terrain\TerrainHeightFlat.cpp" />
-    <ClCompile Include="..\..\src\terrain\TerrainHeightHillsCraters.cpp" />
-    <ClCompile Include="..\..\src\terrain\TerrainHeightHillsCraters2.cpp" />
-    <ClCompile Include="..\..\src\terrain\TerrainHeightHillsDunes.cpp" />
-    <ClCompile Include="..\..\src\terrain\TerrainHeightHillsNormal.cpp" />
-    <ClCompile Include="..\..\src\terrain\TerrainHeightHillsRidged.cpp" />
-    <ClCompile Include="..\..\src\terrain\TerrainHeightHillsRivers.cpp" />
-    <ClCompile Include="..\..\src\terrain\TerrainHeightMapped.cpp" />
-    <ClCompile Include="..\..\src\terrain\TerrainHeightMapped2.cpp" />
-    <ClCompile Include="..\..\src\terrain\TerrainHeightMountainsCraters.cpp" />
-    <ClCompile Include="..\..\src\terrain\TerrainHeightMountainsCraters2.cpp" />
-    <ClCompile Include="..\..\src\terrain\TerrainHeightMountainsNormal.cpp" />
-    <ClCompile Include="..\..\src\terrain\TerrainHeightMountainsRidged.cpp" />
-    <ClCompile Include="..\..\src\terrain\TerrainHeightMountainsRivers.cpp" />
-    <ClCompile Include="..\..\src\terrain\TerrainHeightMountainsRiversVolcano.cpp" />
-    <ClCompile Include="..\..\src\terrain\TerrainHeightMountainsVolcano.cpp" />
-    <ClCompile Include="..\..\src\terrain\TerrainHeightRuggedDesert.cpp" />
-    <ClCompile Include="..\..\src\terrain\TerrainHeightRuggedLava.cpp" />
-    <ClCompile Include="..\..\src\terrain\TerrainHeightWaterSolid.cpp" />
-    <ClCompile Include="..\..\src\terrain\TerrainHeightWaterSolidCanyons.cpp" />
-    <ClCompile Include="..\..\src\text\Font.cpp" />
-    <ClCompile Include="..\..\src\text\TextSupport.cpp" />
-    <ClCompile Include="..\..\src\text\TextureFont.cpp" />
-    <ClCompile Include="..\..\src\text\VectorFont.cpp" />
-    <ClCompile Include="..\..\src\ui\Align.cpp" />
-    <ClCompile Include="..\..\src\ui\Background.cpp" />
-    <ClCompile Include="..\..\src\ui\Box.cpp" />
-    <ClCompile Include="..\..\src\ui\Button.cpp" />
-    <ClCompile Include="..\..\src\ui\CellSpec.cpp" />
-    <ClCompile Include="..\..\src\ui\CheckBox.cpp" />
-    <ClCompile Include="..\..\src\ui\ColorBackground.cpp" />
-    <ClCompile Include="..\..\src\ui\Container.cpp" />
-    <ClCompile Include="..\..\src\ui\Context.cpp" />
-    <ClCompile Include="..\..\src\ui\DropDown.cpp" />
-    <ClCompile Include="..\..\src\ui\EventDispatcher.cpp" />
-    <ClCompile Include="..\..\src\ui\FloatContainer.cpp" />
-    <ClCompile Include="..\..\src\ui\Grid.cpp" />
-    <ClCompile Include="..\..\src\ui\Image.cpp" />
-    <ClCompile Include="..\..\src\ui\Label.cpp" />
-    <ClCompile Include="..\..\src\ui\List.cpp" />
-    <ClCompile Include="..\..\src\ui\Lua.cpp" />
-    <ClCompile Include="..\..\src\ui\LuaAlign.cpp" />
-    <ClCompile Include="..\..\src\ui\LuaBackground.cpp" />
-    <ClCompile Include="..\..\src\ui\LuaBox.cpp" />
-    <ClCompile Include="..\..\src\ui\LuaButton.cpp" />
-    <ClCompile Include="..\..\src\ui\LuaCheckBox.cpp" />
-    <ClCompile Include="..\..\src\ui\LuaColorBackground.cpp" />
-    <ClCompile Include="..\..\src\ui\LuaContainer.cpp" />
-    <ClCompile Include="..\..\src\ui\LuaContext.cpp" />
-    <ClCompile Include="..\..\src\ui\LuaDropDown.cpp" />
-    <ClCompile Include="..\..\src\ui\LuaGrid.cpp" />
-    <ClCompile Include="..\..\src\ui\LuaImage.cpp" />
-    <ClCompile Include="..\..\src\ui\LuaLabel.cpp" />
-    <ClCompile Include="..\..\src\ui\LuaList.cpp" />
-    <ClCompile Include="..\..\src\ui\LuaMargin.cpp" />
-    <ClCompile Include="..\..\src\ui\LuaMultiLineText.cpp" />
-    <ClCompile Include="..\..\src\ui\LuaScroller.cpp" />
-    <ClCompile Include="..\..\src\ui\LuaSingle.cpp" />
-    <ClCompile Include="..\..\src\ui\LuaSlider.cpp" />
-    <ClCompile Include="..\..\src\ui\LuaWidget.cpp" />
-    <ClCompile Include="..\..\src\ui\Margin.cpp" />
-    <ClCompile Include="..\..\src\ui\MultiLineText.cpp" />
-    <ClCompile Include="..\..\src\ui\Scroller.cpp" />
-    <ClCompile Include="..\..\src\ui\Single.cpp" />
-    <ClCompile Include="..\..\src\ui\Skin.cpp" />
-    <ClCompile Include="..\..\src\ui\Slider.cpp" />
-    <ClCompile Include="..\..\src\ui\TextLayout.cpp" />
-    <ClCompile Include="..\..\src\ui\Widget.cpp" />
-    <ClCompile Include="..\..\src\ui\WidgetSet.cpp" />
-=======
->>>>>>> 24a5c03b
-    <ClCompile Include="..\..\src\utils.cpp" />
-    <ClCompile Include="..\..\src\View.cpp" />
-    <ClCompile Include="..\..\src\WorldView.cpp" />
-    <ClCompile Include="..\..\src\WorldViewCamera.cpp" />
-    <ClCompile Include="..\src\FileSystemWin32.cpp" />
-    <ClCompile Include="..\src\Gamma.cpp" />
-    <ClCompile Include="..\src\pch.cpp">
-      <PrecompiledHeader Condition="'$(Configuration)|$(Platform)'=='Release|Win32'">Create</PrecompiledHeader>
-      <PrecompiledHeader Condition="'$(Configuration)|$(Platform)'=='Debug|Win32'">Create</PrecompiledHeader>
-      <PrecompiledHeader Condition="'$(Configuration)|$(Platform)'=='PreRelease|Win32'">Create</PrecompiledHeader>
-    </ClCompile>
-  </ItemGroup>
-  <ItemGroup>
-    <ClInclude Include="..\..\src\Aabb.h" />
-    <ClInclude Include="..\..\src\AmbientSounds.h" />
-    <ClInclude Include="..\..\src\Background.h" />
-    <ClInclude Include="..\..\src\BezierCurve.h" />
-    <ClInclude Include="..\..\src\Body.h" />
-    <ClInclude Include="..\..\src\BufferObject.h" />
-    <ClInclude Include="..\..\src\buildopts.h" />
-    <ClInclude Include="..\..\src\ByteRange.h" />
-    <ClInclude Include="..\..\src\Camera.h" />
-    <ClInclude Include="..\..\src\CargoBody.h" />
-    <ClInclude Include="..\..\src\ChatForm.h" />
-    <ClInclude Include="..\..\src\CityOnPlanet.h" />
-    <ClInclude Include="..\..\src\Color.h" />
-    <ClInclude Include="..\..\src\CommodityTradeWidget.h" />
-    <ClInclude Include="..\..\src\CRC32.h" />
-    <ClInclude Include="..\..\src\DeadVideoLink.h" />
-    <ClInclude Include="..\..\src\DeleteEmitter.h" />
-    <ClInclude Include="..\..\src\DynamicBody.h" />
-    <ClInclude Include="..\..\src\enum_table.h" />
-    <ClInclude Include="..\..\src\EquipType.h" />
-    <ClInclude Include="..\..\src\FaceVideoLink.h" />
-    <ClInclude Include="..\..\src\FileSelectorWidget.h" />
-    <ClInclude Include="..\..\src\FileSourceZip.h" />
-    <ClInclude Include="..\..\src\FileSystem.h" />
-    <ClInclude Include="..\..\src\fixed.h" />
-    <ClInclude Include="..\..\src\FontCache.h" />
-    <ClInclude Include="..\..\src\FontConfig.h" />
-    <ClInclude Include="..\..\src\FormController.h" />
-    <ClInclude Include="..\..\src\Frame.h" />
-    <ClInclude Include="..\..\src\GalacticView.h" />
-    <ClInclude Include="..\..\src\Game.h" />
-    <ClInclude Include="..\..\src\GameConfig.h" />
-    <ClInclude Include="..\..\src\gameconsts.h" />
-    <ClInclude Include="..\..\src\GameLoaderSaver.h" />
-    <ClInclude Include="..\..\src\GameMenuView.h" />
-    <ClInclude Include="..\..\src\GeoSphere.h" />
-<<<<<<< HEAD
-    <ClInclude Include="..\..\src\graphics\Drawables.h" />
-    <ClInclude Include="..\..\src\graphics\Frustum.h" />
-    <ClInclude Include="..\..\src\graphics\Graphics.h" />
-    <ClInclude Include="..\..\src\graphics\Material.h" />
-    <ClInclude Include="..\..\src\graphics\MaterialGL2.h" />
-    <ClInclude Include="..\..\src\graphics\Renderer.h" />
-    <ClInclude Include="..\..\src\graphics\RendererGL2.h" />
-    <ClInclude Include="..\..\src\graphics\RendererGLBuffers.h" />
-    <ClInclude Include="..\..\src\graphics\RendererLegacy.h" />
-    <ClInclude Include="..\..\src\graphics\Shader.h" />
-    <ClInclude Include="..\..\src\graphics\StaticMesh.h" />
-    <ClInclude Include="..\..\src\graphics\Surface.h" />
-    <ClInclude Include="..\..\src\graphics\Texture.h" />
-    <ClInclude Include="..\..\src\graphics\TextureBuilder.h" />
-    <ClInclude Include="..\..\src\graphics\TextureGL.h" />
-    <ClInclude Include="..\..\src\graphics\VertexArray.h" />
-    <ClInclude Include="..\..\src\gui\Gui.h" />
-    <ClInclude Include="..\..\src\gui\GuiAdjustment.h" />
-    <ClInclude Include="..\..\src\gui\GuiBox.h" />
-    <ClInclude Include="..\..\src\gui\GuiButton.h" />
-    <ClInclude Include="..\..\src\gui\GuiContainer.h" />
-    <ClInclude Include="..\..\src\gui\GuiEvents.h" />
-    <ClInclude Include="..\..\src\gui\GuiFixed.h" />
-    <ClInclude Include="..\..\src\gui\GuiGradient.h" />
-    <ClInclude Include="..\..\src\gui\GuiImage.h" />
-    <ClInclude Include="..\..\src\gui\GuiImageButton.h" />
-    <ClInclude Include="..\..\src\gui\GuiImageRadioButton.h" />
-    <ClInclude Include="..\..\src\gui\GuiISelectable.h" />
-    <ClInclude Include="..\..\src\gui\GuiLabel.h" />
-    <ClInclude Include="..\..\src\gui\GuiLabelSet.h" />
-    <ClInclude Include="..\..\src\gui\GuiMeterBar.h" />
-    <ClInclude Include="..\..\src\gui\GuiMultiStateImageButton.h" />
-    <ClInclude Include="..\..\src\gui\GuiRadioButton.h" />
-    <ClInclude Include="..\..\src\gui\GuiRadioGroup.h" />
-    <ClInclude Include="..\..\src\gui\GuiRepeaterButton.h" />
-    <ClInclude Include="..\..\src\gui\GuiScreen.h" />
-    <ClInclude Include="..\..\src\gui\GuiStack.h" />
-    <ClInclude Include="..\..\src\gui\GuiTabbed.h" />
-    <ClInclude Include="..\..\src\gui\GuiTextEntry.h" />
-    <ClInclude Include="..\..\src\gui\GuiTextLayout.h" />
-    <ClInclude Include="..\..\src\gui\GuiTexturedQuad.h" />
-    <ClInclude Include="..\..\src\gui\GuiToggleButton.h" />
-    <ClInclude Include="..\..\src\gui\GuiToolTip.h" />
-    <ClInclude Include="..\..\src\gui\GuiVScrollBar.h" />
-    <ClInclude Include="..\..\src\gui\GuiVScrollPortal.h" />
-    <ClInclude Include="..\..\src\gui\GuiWidget.h" />
-=======
->>>>>>> 24a5c03b
-    <ClInclude Include="..\..\src\HyperspaceCloud.h" />
-    <ClInclude Include="..\..\src\InfoView.h" />
-    <ClInclude Include="..\..\src\IniConfig.h" />
-    <ClInclude Include="..\..\src\KeyBindings.h" />
-    <ClInclude Include="..\..\src\libs.h" />
-    <ClInclude Include="..\..\src\Light.h" />
-    <ClInclude Include="..\..\src\LmrModel.h" />
-    <ClInclude Include="..\..\src\LuaBody.h" />
-    <ClInclude Include="..\..\src\LuaCargoBody.h" />
-    <ClInclude Include="..\..\src\LuaChatForm.h" />
-    <ClInclude Include="..\..\src\LuaComms.h" />
-    <ClInclude Include="..\..\src\LuaConsole.h" />
-    <ClInclude Include="..\..\src\LuaConstants.h" />
-    <ClInclude Include="..\..\src\LuaEngine.h" />
-    <ClInclude Include="..\..\src\LuaEquipType.h" />
-    <ClInclude Include="..\..\src\LuaEventQueue.h" />
-    <ClInclude Include="..\..\src\LuaFixed.h" />
-    <ClInclude Include="..\..\src\LuaFormat.h" />
-    <ClInclude Include="..\..\src\LuaGame.h" />
-    <ClInclude Include="..\..\src\LuaLang.h" />
-    <ClInclude Include="..\..\src\LuaManager.h" />
-    <ClInclude Include="..\..\src\LuaMatrix.h" />
-    <ClInclude Include="..\..\src\LuaMusic.h" />
-    <ClInclude Include="..\..\src\LuaNameGen.h" />
-    <ClInclude Include="..\..\src\LuaObject.h" />
-    <ClInclude Include="..\..\src\LuaPlanet.h" />
-    <ClInclude Include="..\..\src\LuaPlayer.h" />
-    <ClInclude Include="..\..\src\LuaRand.h" />
-    <ClInclude Include="..\..\src\LuaSerializer.h" />
-    <ClInclude Include="..\..\src\LuaShip.h" />
-    <ClInclude Include="..\..\src\LuaShipType.h" />
-    <ClInclude Include="..\..\src\LuaSpace.h" />
-    <ClInclude Include="..\..\src\LuaSpaceStation.h" />
-    <ClInclude Include="..\..\src\LuaStar.h" />
-    <ClInclude Include="..\..\src\LuaStarSystem.h" />
-    <ClInclude Include="..\..\src\LuaSystemBody.h" />
-    <ClInclude Include="..\..\src\LuaSystemPath.h" />
-    <ClInclude Include="..\..\src\LuaTimer.h" />
-    <ClInclude Include="..\..\src\LuaUtils.h" />
-    <ClInclude Include="..\..\src\LuaVector.h" />
-    <ClInclude Include="..\..\src\MarketAgent.h" />
-    <ClInclude Include="..\..\src\MathUtil.h" />
-    <ClInclude Include="..\..\src\matrix4x4.h" />
-    <ClInclude Include="..\..\src\Missile.h" />
-    <ClInclude Include="..\..\src\ModelBody.h" />
-    <ClInclude Include="..\..\src\ModManager.h" />
-    <ClInclude Include="..\..\src\mtrand.h" />
-    <ClInclude Include="..\..\src\Object.h" />
-    <ClInclude Include="..\..\src\ObjectViewerView.h" />
-    <ClInclude Include="..\..\src\perlin.h" />
-    <ClInclude Include="..\..\src\PersistSystemData.h" />
-    <ClInclude Include="..\..\src\Pi.h" />
-    <ClInclude Include="..\..\src\Planet.h" />
-    <ClInclude Include="..\..\src\Player.h" />
-    <ClInclude Include="..\..\src\Polit.h" />
-    <ClInclude Include="..\..\src\Projectile.h" />
-    <ClInclude Include="..\..\src\Quaternion.h" />
-    <ClInclude Include="..\..\src\RefCounted.h" />
-    <ClInclude Include="..\..\src\RefList.h" />
-    <ClInclude Include="..\..\src\SDLWrappers.h" />
-    <ClInclude Include="..\..\src\SectorView.h" />
-    <ClInclude Include="..\..\src\Serializer.h" />
-    <ClInclude Include="..\..\src\Sfx.h" />
-    <ClInclude Include="..\..\src\Ship.h" />
-    <ClInclude Include="..\..\src\ShipAICmd.h" />
-    <ClInclude Include="..\..\src\ShipController.h" />
-    <ClInclude Include="..\..\src\ShipCpanel.h" />
-    <ClInclude Include="..\..\src\ShipCpanelMultiFuncDisplays.h" />
-    <ClInclude Include="..\..\src\ShipFlavour.h" />
-    <ClInclude Include="..\..\src\ShipSpinnerWidget.h" />
-    <ClInclude Include="..\..\src\ShipType.h" />
-    <ClInclude Include="..\..\src\SmartPtr.h" />
-    <ClInclude Include="..\..\src\Sound.h" />
-    <ClInclude Include="..\..\src\SoundMusic.h" />
-    <ClInclude Include="..\..\src\Space.h" />
-    <ClInclude Include="..\..\src\SpaceStation.h" />
-    <ClInclude Include="..\..\src\SpaceStationView.h" />
-    <ClInclude Include="..\..\src\Star.h" />
-    <ClInclude Include="..\..\src\StationAdvertForm.h" />
-    <ClInclude Include="..\..\src\StationBulletinBoardForm.h" />
-    <ClInclude Include="..\..\src\StationCommodityMarketForm.h" />
-    <ClInclude Include="..\..\src\StationPoliceForm.h" />
-    <ClInclude Include="..\..\src\StationServicesForm.h" />
-    <ClInclude Include="..\..\src\StationShipEquipmentForm.h" />
-    <ClInclude Include="..\..\src\StationShipMarketForm.h" />
-    <ClInclude Include="..\..\src\StationShipRepairForm.h" />
-    <ClInclude Include="..\..\src\StationShipViewForm.h" />
-    <ClInclude Include="..\..\src\StationShipyardForm.h" />
-    <ClInclude Include="..\..\src\StringF.h" />
-    <ClInclude Include="..\..\src\StringRange.h" />
-    <ClInclude Include="..\..\src\SystemInfoView.h" />
-    <ClInclude Include="..\..\src\SystemView.h" />
-    <ClInclude Include="..\..\src\TerrainBody.h" />
-<<<<<<< HEAD
-    <ClInclude Include="..\..\src\terrain\Terrain.h" />
-    <ClInclude Include="..\..\src\terrain\TerrainFeature.h" />
-    <ClInclude Include="..\..\src\terrain\TerrainNoise.h" />
-    <ClInclude Include="..\..\src\text\Font.h" />
-    <ClInclude Include="..\..\src\text\FontDescriptor.h" />
-    <ClInclude Include="..\..\src\text\TextSupport.h" />
-    <ClInclude Include="..\..\src\text\TextureFont.h" />
-    <ClInclude Include="..\..\src\text\VectorFont.h" />
-    <ClInclude Include="..\..\src\ui\Align.h" />
-    <ClInclude Include="..\..\src\ui\Background.h" />
-    <ClInclude Include="..\..\src\ui\Box.h" />
-    <ClInclude Include="..\..\src\ui\Button.h" />
-    <ClInclude Include="..\..\src\ui\CellSpec.h" />
-    <ClInclude Include="..\..\src\ui\CheckBox.h" />
-    <ClInclude Include="..\..\src\ui\ColorBackground.h" />
-    <ClInclude Include="..\..\src\ui\Container.h" />
-    <ClInclude Include="..\..\src\ui\Context.h" />
-    <ClInclude Include="..\..\src\ui\DropDown.h" />
-    <ClInclude Include="..\..\src\ui\Event.h" />
-    <ClInclude Include="..\..\src\ui\EventDispatcher.h" />
-    <ClInclude Include="..\..\src\ui\FloatContainer.h" />
-    <ClInclude Include="..\..\src\ui\Grid.h" />
-    <ClInclude Include="..\..\src\ui\Image.h" />
-    <ClInclude Include="..\..\src\ui\Label.h" />
-    <ClInclude Include="..\..\src\ui\List.h" />
-    <ClInclude Include="..\..\src\ui\Lua.h" />
-    <ClInclude Include="..\..\src\ui\Margin.h" />
-    <ClInclude Include="..\..\src\ui\MultiLineText.h" />
-    <ClInclude Include="..\..\src\ui\Scroller.h" />
-    <ClInclude Include="..\..\src\ui\Single.h" />
-    <ClInclude Include="..\..\src\ui\Skin.h" />
-    <ClInclude Include="..\..\src\ui\Slider.h" />
-    <ClInclude Include="..\..\src\ui\TextLayout.h" />
-    <ClInclude Include="..\..\src\ui\Widget.h" />
-    <ClInclude Include="..\..\src\ui\WidgetSet.h" />
-=======
->>>>>>> 24a5c03b
-    <ClInclude Include="..\..\src\utils.h" />
-    <ClInclude Include="..\..\src\vector2.h" />
-    <ClInclude Include="..\..\src\vector3.h" />
-    <ClInclude Include="..\..\src\VideoLink.h" />
-    <ClInclude Include="..\..\src\View.h" />
-    <ClInclude Include="..\..\src\WorldView.h" />
-    <ClInclude Include="..\..\src\WorldViewCamera.h" />
-    <ClInclude Include="..\src\Gamma.h" />
-    <ClInclude Include="..\src\pch.h" />
-  </ItemGroup>
-  <ItemGroup>
-    <None Include="..\..\src\Makefile.am" />
-  </ItemGroup>
-  <Import Project="$(VCTargetsPath)\Microsoft.Cpp.targets" />
-  <ImportGroup Label="ExtensionTargets">
-  </ImportGroup>
+﻿<?xml version="1.0" encoding="utf-8"?>
+<Project DefaultTargets="Build" ToolsVersion="4.0" xmlns="http://schemas.microsoft.com/developer/msbuild/2003">
+  <ItemGroup Label="ProjectConfigurations">
+    <ProjectConfiguration Include="Debug|Win32">
+      <Configuration>Debug</Configuration>
+      <Platform>Win32</Platform>
+    </ProjectConfiguration>
+    <ProjectConfiguration Include="PreRelease|Win32">
+      <Configuration>PreRelease</Configuration>
+      <Platform>Win32</Platform>
+    </ProjectConfiguration>
+    <ProjectConfiguration Include="Release|Win32">
+      <Configuration>Release</Configuration>
+      <Platform>Win32</Platform>
+    </ProjectConfiguration>
+  </ItemGroup>
+  <PropertyGroup Label="Globals">
+    <ProjectGuid>{65A1BBFB-7A42-497C-BF65-A0A06664A204}</ProjectGuid>
+    <Keyword>Win32Proj</Keyword>
+    <RootNamespace>pioneer</RootNamespace>
+  </PropertyGroup>
+  <Import Project="$(VCTargetsPath)\Microsoft.Cpp.Default.props" />
+  <PropertyGroup Condition="'$(Configuration)|$(Platform)'=='Debug|Win32'" Label="Configuration">
+    <ConfigurationType>Application</ConfigurationType>
+    <UseDebugLibraries>true</UseDebugLibraries>
+    <CharacterSet>Unicode</CharacterSet>
+  </PropertyGroup>
+  <PropertyGroup Condition="'$(Configuration)|$(Platform)'=='PreRelease|Win32'" Label="Configuration">
+    <ConfigurationType>Application</ConfigurationType>
+    <UseDebugLibraries>true</UseDebugLibraries>
+    <CharacterSet>Unicode</CharacterSet>
+  </PropertyGroup>
+  <PropertyGroup Condition="'$(Configuration)|$(Platform)'=='Release|Win32'" Label="Configuration">
+    <ConfigurationType>Application</ConfigurationType>
+    <UseDebugLibraries>false</UseDebugLibraries>
+    <WholeProgramOptimization>true</WholeProgramOptimization>
+    <CharacterSet>Unicode</CharacterSet>
+  </PropertyGroup>
+  <Import Project="$(VCTargetsPath)\Microsoft.Cpp.props" />
+  <ImportGroup Label="ExtensionSettings">
+  </ImportGroup>
+  <ImportGroup Label="PropertySheets" Condition="'$(Configuration)|$(Platform)'=='Debug|Win32'">
+    <Import Project="$(UserRootDir)\Microsoft.Cpp.$(Platform).user.props" Condition="exists('$(UserRootDir)\Microsoft.Cpp.$(Platform).user.props')" Label="LocalAppDataPlatform" />
+    <Import Project="common.props" />
+    <Import Project="Debug.props" />
+  </ImportGroup>
+  <ImportGroup Condition="'$(Configuration)|$(Platform)'=='PreRelease|Win32'" Label="PropertySheets">
+    <Import Project="$(UserRootDir)\Microsoft.Cpp.$(Platform).user.props" Condition="exists('$(UserRootDir)\Microsoft.Cpp.$(Platform).user.props')" Label="LocalAppDataPlatform" />
+    <Import Project="common.props" />
+    <Import Project="PreRelease.props" />
+  </ImportGroup>
+  <ImportGroup Label="PropertySheets" Condition="'$(Configuration)|$(Platform)'=='Release|Win32'">
+    <Import Project="$(UserRootDir)\Microsoft.Cpp.$(Platform).user.props" Condition="exists('$(UserRootDir)\Microsoft.Cpp.$(Platform).user.props')" Label="LocalAppDataPlatform" />
+    <Import Project="common.props" />
+    <Import Project="Release.props" />
+  </ImportGroup>
+  <PropertyGroup Label="UserMacros" />
+  <PropertyGroup Condition="'$(Configuration)|$(Platform)'=='Debug|Win32'">
+    <IntDir>$(Configuration)\$(ProjectName)\</IntDir>
+    <OutDir>$(SolutionDir)..\..\</OutDir>
+    <TargetName>$(ProjectName)-debug</TargetName>
+  </PropertyGroup>
+  <PropertyGroup Condition="'$(Configuration)|$(Platform)'=='PreRelease|Win32'">
+    <IntDir>$(Configuration)\$(ProjectName)\</IntDir>
+    <OutDir>$(SolutionDir)..\..\</OutDir>
+    <TargetName>$(ProjectName)-prerelease</TargetName>
+  </PropertyGroup>
+  <PropertyGroup Condition="'$(Configuration)|$(Platform)'=='Release|Win32'">
+    <IntDir>$(Configuration)\$(ProjectName)\</IntDir>
+    <OutDir>$(SolutionDir)..\..\</OutDir>
+  </PropertyGroup>
+  <ItemDefinitionGroup Condition="'$(Configuration)|$(Platform)'=='Debug|Win32'">
+    <ClCompile>
+      <AdditionalIncludeDirectories>../../src;../../win32/src;../../win32/include;../../contrib</AdditionalIncludeDirectories>
+    </ClCompile>
+    <Link>
+      <SubSystem>Windows</SubSystem>
+      <AdditionalDependencies>shlwapi.lib;libogg_static_vc2010_debug.lib;libvorbis_static_vc2010_debug.lib;libvorbisfile_static_vc2010_debug.lib;sdl.lib;sdlmain.lib;opengl32.lib;glu32.lib;SDL_image.lib;freetype2312MT.lib;glew32.lib;sigc-vc2010-d-2_2_8.lib;libpng15_staticd.lib;zlibd.lib;collider.lib;galaxy.lib;graphics.lib;gui.lib;jenkins.lib;lua.lib;miniz.lib;terrain.lib;text.lib;%(AdditionalDependencies)</AdditionalDependencies>
+      <AdditionalLibraryDirectories>../../win32/lib;$(SolutionDir)$(Configuration)</AdditionalLibraryDirectories>
+      <IgnoreSpecificDefaultLibraries>msvcrt.lib;%(IgnoreSpecificDefaultLibraries)</IgnoreSpecificDefaultLibraries>
+    </Link>
+  </ItemDefinitionGroup>
+  <ItemDefinitionGroup Condition="'$(Configuration)|$(Platform)'=='PreRelease|Win32'">
+    <ClCompile />
+    <Link>
+      <SubSystem>Windows</SubSystem>
+      <AdditionalDependencies>shlwapi.lib;libogg_static_vc2010_debug.lib;libvorbis_static_vc2010_debug.lib;libvorbisfile_static_vc2010_debug.lib;sdl.lib;sdlmain.lib;opengl32.lib;glu32.lib;SDL_image.lib;freetype2312MT.lib;glew32.lib;sigc-vc2010-d-2_2_8.lib;libpng15_staticd.lib;zlibd.lib;collider.lib;galaxy.lib;graphics.lib;gui.lib;jenkins.lib;lua.lib;miniz.lib;terrain.lib;text.lib;%(AdditionalDependencies)</AdditionalDependencies>
+      <AdditionalLibraryDirectories>../../win32/lib;$(SolutionDir)$(Configuration)</AdditionalLibraryDirectories>
+      <IgnoreSpecificDefaultLibraries>msvcrt.lib;%(IgnoreSpecificDefaultLibraries)</IgnoreSpecificDefaultLibraries>
+    </Link>
+  </ItemDefinitionGroup>
+  <ItemDefinitionGroup Condition="'$(Configuration)|$(Platform)'=='Release|Win32'">
+    <ClCompile />
+    <Link>
+      <SubSystem>Windows</SubSystem>
+      <AdditionalDependencies>lua.lib;jenkins.lib;miniz.lib;shlwapi.lib;libogg_static_vc2010_release.lib;libvorbis_static_vc2010_release.lib;libvorbisfile_static_vc2010_release.lib;sdl.lib;sdlmain.lib;opengl32.lib;glu32.lib;SDL_image.lib;freetype2312MT.lib;glew32.lib;sigc-vc2010-2_2_8.lib;libpng15_static.lib;zlib.lib;text.lib;galaxy.lib;collider.lib;graphics.lib;terrain.lib;gui.lib;%(AdditionalDependencies)</AdditionalDependencies>
+      <AdditionalLibraryDirectories>../../win32/lib;$(SolutionDir)$(Configuration)</AdditionalLibraryDirectories>
+    </Link>
+  </ItemDefinitionGroup>
+  <ItemGroup>
+    <ClCompile Include="..\..\src\AmbientSounds.cpp" />
+    <ClCompile Include="..\..\src\Background.cpp" />
+    <ClCompile Include="..\..\src\Body.cpp" />
+    <ClCompile Include="..\..\src\Camera.cpp" />
+    <ClCompile Include="..\..\src\CargoBody.cpp" />
+    <ClCompile Include="..\..\src\ChatForm.cpp" />
+    <ClCompile Include="..\..\src\CityOnPlanet.cpp" />
+    <ClCompile Include="..\..\src\Color.cpp" />
+    <ClCompile Include="..\..\src\CommodityTradeWidget.cpp" />
+    <ClCompile Include="..\..\src\CRC32.cpp" />
+    <ClCompile Include="..\..\src\DeadVideoLink.cpp" />
+    <ClCompile Include="..\..\src\DynamicBody.cpp" />
+    <ClCompile Include="..\..\src\enum_table.cpp" />
+    <ClCompile Include="..\..\src\EquipType.cpp" />
+    <ClCompile Include="..\..\src\FaceVideoLink.cpp" />
+    <ClCompile Include="..\..\src\FileSelectorWidget.cpp" />
+    <ClCompile Include="..\..\src\FileSourceZip.cpp" />
+    <ClCompile Include="..\..\src\FileSystem.cpp" />
+    <ClCompile Include="..\..\src\FileSystemPosix.cpp">
+      <ExcludedFromBuild Condition="'$(Configuration)|$(Platform)'=='PreRelease|Win32'">true</ExcludedFromBuild>
+      <ExcludedFromBuild Condition="'$(Configuration)|$(Platform)'=='Debug|Win32'">true</ExcludedFromBuild>
+      <ExcludedFromBuild Condition="'$(Configuration)|$(Platform)'=='Release|Win32'">true</ExcludedFromBuild>
+    </ClCompile>
+    <ClCompile Include="..\..\src\FontCache.cpp" />
+    <ClCompile Include="..\..\src\FontConfig.cpp" />
+    <ClCompile Include="..\..\src\FormController.cpp" />
+    <ClCompile Include="..\..\src\Frame.cpp" />
+    <ClCompile Include="..\..\src\GalacticView.cpp" />
+    <ClCompile Include="..\..\src\Game.cpp" />
+    <ClCompile Include="..\..\src\GameConfig.cpp" />
+    <ClCompile Include="..\..\src\GameLoaderSaver.cpp" />
+    <ClCompile Include="..\..\src\GameMenuView.cpp" />
+    <ClCompile Include="..\..\src\GeoSphere.cpp" />
+    <ClCompile Include="..\..\src\HyperspaceCloud.cpp" />
+    <ClCompile Include="..\..\src\InfoView.cpp" />
+    <ClCompile Include="..\..\src\IniConfig.cpp" />
+    <ClCompile Include="..\..\src\KeyBindings.cpp" />
+    <ClCompile Include="..\..\src\Lang.cpp" />
+    <ClCompile Include="..\..\src\Light.cpp" />
+    <ClCompile Include="..\..\src\LmrModel.cpp" />
+    <ClCompile Include="..\..\src\LuaBody.cpp" />
+    <ClCompile Include="..\..\src\LuaCargoBody.cpp" />
+    <ClCompile Include="..\..\src\LuaChatForm.cpp" />
+    <ClCompile Include="..\..\src\LuaComms.cpp" />
+    <ClCompile Include="..\..\src\LuaConsole.cpp" />
+    <ClCompile Include="..\..\src\LuaConstants.cpp" />
+    <ClCompile Include="..\..\src\LuaEngine.cpp" />
+    <ClCompile Include="..\..\src\LuaEquipType.cpp" />
+    <ClCompile Include="..\..\src\LuaEventQueue.cpp" />
+    <ClCompile Include="..\..\src\LuaFixed.cpp" />
+    <ClCompile Include="..\..\src\LuaFormat.cpp" />
+    <ClCompile Include="..\..\src\LuaGame.cpp" />
+    <ClCompile Include="..\..\src\LuaLang.cpp" />
+    <ClCompile Include="..\..\src\LuaManager.cpp" />
+    <ClCompile Include="..\..\src\LuaMatrix.cpp" />
+    <ClCompile Include="..\..\src\LuaMusic.cpp" />
+    <ClCompile Include="..\..\src\LuaNameGen.cpp" />
+    <ClCompile Include="..\..\src\LuaObject.cpp" />
+    <ClCompile Include="..\..\src\LuaPlanet.cpp" />
+    <ClCompile Include="..\..\src\LuaPlayer.cpp" />
+    <ClCompile Include="..\..\src\LuaRand.cpp" />
+    <ClCompile Include="..\..\src\LuaSerializer.cpp" />
+    <ClCompile Include="..\..\src\LuaShip.cpp" />
+    <ClCompile Include="..\..\src\LuaShipType.cpp" />
+    <ClCompile Include="..\..\src\LuaSpace.cpp" />
+    <ClCompile Include="..\..\src\LuaSpaceStation.cpp" />
+    <ClCompile Include="..\..\src\LuaStar.cpp" />
+    <ClCompile Include="..\..\src\LuaStarSystem.cpp" />
+    <ClCompile Include="..\..\src\LuaSystemBody.cpp" />
+    <ClCompile Include="..\..\src\LuaSystemPath.cpp" />
+    <ClCompile Include="..\..\src\LuaTimer.cpp" />
+    <ClCompile Include="..\..\src\LuaUtils.cpp" />
+    <ClCompile Include="..\..\src\LuaVector.cpp" />
+    <ClCompile Include="..\..\src\main.cpp" />
+    <ClCompile Include="..\..\src\MarketAgent.cpp" />
+    <ClCompile Include="..\..\src\MathUtil.cpp" />
+    <ClCompile Include="..\..\src\Missile.cpp" />
+    <ClCompile Include="..\..\src\ModelBody.cpp" />
+    <ClCompile Include="..\..\src\ModManager.cpp" />
+    <ClCompile Include="..\..\src\mtrand.cpp" />
+    <ClCompile Include="..\..\src\ObjectViewerView.cpp" />
+    <ClCompile Include="..\..\src\perlin.cpp" />
+    <ClCompile Include="..\..\src\Pi.cpp" />
+    <ClCompile Include="..\..\src\Planet.cpp" />
+    <ClCompile Include="..\..\src\Player.cpp" />
+    <ClCompile Include="..\..\src\Polit.cpp" />
+    <ClCompile Include="..\..\src\Projectile.cpp" />
+    <ClCompile Include="..\..\src\SDLWrappers.cpp" />
+    <ClCompile Include="..\..\src\SectorView.cpp" />
+    <ClCompile Include="..\..\src\Serializer.cpp" />
+    <ClCompile Include="..\..\src\Sfx.cpp" />
+    <ClCompile Include="..\..\src\Ship-AI.cpp" />
+    <ClCompile Include="..\..\src\Ship.cpp" />
+    <ClCompile Include="..\..\src\ShipAICmd.cpp" />
+    <ClCompile Include="..\..\src\ShipController.cpp" />
+    <ClCompile Include="..\..\src\ShipCpanel.cpp" />
+    <ClCompile Include="..\..\src\ShipCpanelMultiFuncDisplays.cpp" />
+    <ClCompile Include="..\..\src\ShipFlavour.cpp" />
+    <ClCompile Include="..\..\src\ShipSpinnerWidget.cpp" />
+    <ClCompile Include="..\..\src\ShipType.cpp" />
+    <ClCompile Include="..\..\src\Sound.cpp" />
+    <ClCompile Include="..\..\src\SoundMusic.cpp" />
+    <ClCompile Include="..\..\src\Space.cpp" />
+    <ClCompile Include="..\..\src\SpaceStation.cpp" />
+    <ClCompile Include="..\..\src\SpaceStationView.cpp" />
+    <ClCompile Include="..\..\src\Star.cpp" />
+    <ClCompile Include="..\..\src\StationAdvertForm.cpp" />
+    <ClCompile Include="..\..\src\StationBulletinBoardForm.cpp" />
+    <ClCompile Include="..\..\src\StationCommodityMarketForm.cpp" />
+    <ClCompile Include="..\..\src\StationPoliceForm.cpp" />
+    <ClCompile Include="..\..\src\StationServicesForm.cpp" />
+    <ClCompile Include="..\..\src\StationShipEquipmentForm.cpp" />
+    <ClCompile Include="..\..\src\StationShipMarketForm.cpp" />
+    <ClCompile Include="..\..\src\StationShipRepairForm.cpp" />
+    <ClCompile Include="..\..\src\StationShipViewForm.cpp" />
+    <ClCompile Include="..\..\src\StationShipyardForm.cpp" />
+    <ClCompile Include="..\..\src\StringF.cpp" />
+    <ClCompile Include="..\..\src\SystemInfoView.cpp" />
+    <ClCompile Include="..\..\src\SystemView.cpp" />
+    <ClCompile Include="..\..\src\TerrainBody.cpp" />
+    <ClCompile Include="..\..\src\utils.cpp" />
+    <ClCompile Include="..\..\src\View.cpp" />
+    <ClCompile Include="..\..\src\WorldView.cpp" />
+    <ClCompile Include="..\..\src\WorldViewCamera.cpp" />
+    <ClCompile Include="..\src\FileSystemWin32.cpp" />
+    <ClCompile Include="..\src\Gamma.cpp" />
+    <ClCompile Include="..\src\pch.cpp">
+      <PrecompiledHeader Condition="'$(Configuration)|$(Platform)'=='Release|Win32'">Create</PrecompiledHeader>
+      <PrecompiledHeader Condition="'$(Configuration)|$(Platform)'=='Debug|Win32'">Create</PrecompiledHeader>
+      <PrecompiledHeader Condition="'$(Configuration)|$(Platform)'=='PreRelease|Win32'">Create</PrecompiledHeader>
+    </ClCompile>
+  </ItemGroup>
+  <ItemGroup>
+    <ClInclude Include="..\..\src\Aabb.h" />
+    <ClInclude Include="..\..\src\AmbientSounds.h" />
+    <ClInclude Include="..\..\src\Background.h" />
+    <ClInclude Include="..\..\src\BezierCurve.h" />
+    <ClInclude Include="..\..\src\Body.h" />
+    <ClInclude Include="..\..\src\BufferObject.h" />
+    <ClInclude Include="..\..\src\buildopts.h" />
+    <ClInclude Include="..\..\src\ByteRange.h" />
+    <ClInclude Include="..\..\src\Camera.h" />
+    <ClInclude Include="..\..\src\CargoBody.h" />
+    <ClInclude Include="..\..\src\ChatForm.h" />
+    <ClInclude Include="..\..\src\CityOnPlanet.h" />
+    <ClInclude Include="..\..\src\Color.h" />
+    <ClInclude Include="..\..\src\CommodityTradeWidget.h" />
+    <ClInclude Include="..\..\src\CRC32.h" />
+    <ClInclude Include="..\..\src\DeadVideoLink.h" />
+    <ClInclude Include="..\..\src\DeleteEmitter.h" />
+    <ClInclude Include="..\..\src\DynamicBody.h" />
+    <ClInclude Include="..\..\src\enum_table.h" />
+    <ClInclude Include="..\..\src\EquipType.h" />
+    <ClInclude Include="..\..\src\FaceVideoLink.h" />
+    <ClInclude Include="..\..\src\FileSelectorWidget.h" />
+    <ClInclude Include="..\..\src\FileSourceZip.h" />
+    <ClInclude Include="..\..\src\FileSystem.h" />
+    <ClInclude Include="..\..\src\fixed.h" />
+    <ClInclude Include="..\..\src\FontCache.h" />
+    <ClInclude Include="..\..\src\FontConfig.h" />
+    <ClInclude Include="..\..\src\FormController.h" />
+    <ClInclude Include="..\..\src\Frame.h" />
+    <ClInclude Include="..\..\src\GalacticView.h" />
+    <ClInclude Include="..\..\src\Game.h" />
+    <ClInclude Include="..\..\src\GameConfig.h" />
+    <ClInclude Include="..\..\src\gameconsts.h" />
+    <ClInclude Include="..\..\src\GameLoaderSaver.h" />
+    <ClInclude Include="..\..\src\GameMenuView.h" />
+    <ClInclude Include="..\..\src\GeoSphere.h" />
+    <ClInclude Include="..\..\src\HyperspaceCloud.h" />
+    <ClInclude Include="..\..\src\InfoView.h" />
+    <ClInclude Include="..\..\src\IniConfig.h" />
+    <ClInclude Include="..\..\src\KeyBindings.h" />
+    <ClInclude Include="..\..\src\libs.h" />
+    <ClInclude Include="..\..\src\Light.h" />
+    <ClInclude Include="..\..\src\LmrModel.h" />
+    <ClInclude Include="..\..\src\LuaBody.h" />
+    <ClInclude Include="..\..\src\LuaCargoBody.h" />
+    <ClInclude Include="..\..\src\LuaChatForm.h" />
+    <ClInclude Include="..\..\src\LuaComms.h" />
+    <ClInclude Include="..\..\src\LuaConsole.h" />
+    <ClInclude Include="..\..\src\LuaConstants.h" />
+    <ClInclude Include="..\..\src\LuaEngine.h" />
+    <ClInclude Include="..\..\src\LuaEquipType.h" />
+    <ClInclude Include="..\..\src\LuaEventQueue.h" />
+    <ClInclude Include="..\..\src\LuaFixed.h" />
+    <ClInclude Include="..\..\src\LuaFormat.h" />
+    <ClInclude Include="..\..\src\LuaGame.h" />
+    <ClInclude Include="..\..\src\LuaLang.h" />
+    <ClInclude Include="..\..\src\LuaManager.h" />
+    <ClInclude Include="..\..\src\LuaMatrix.h" />
+    <ClInclude Include="..\..\src\LuaMusic.h" />
+    <ClInclude Include="..\..\src\LuaNameGen.h" />
+    <ClInclude Include="..\..\src\LuaObject.h" />
+    <ClInclude Include="..\..\src\LuaPlanet.h" />
+    <ClInclude Include="..\..\src\LuaPlayer.h" />
+    <ClInclude Include="..\..\src\LuaRand.h" />
+    <ClInclude Include="..\..\src\LuaSerializer.h" />
+    <ClInclude Include="..\..\src\LuaShip.h" />
+    <ClInclude Include="..\..\src\LuaShipType.h" />
+    <ClInclude Include="..\..\src\LuaSpace.h" />
+    <ClInclude Include="..\..\src\LuaSpaceStation.h" />
+    <ClInclude Include="..\..\src\LuaStar.h" />
+    <ClInclude Include="..\..\src\LuaStarSystem.h" />
+    <ClInclude Include="..\..\src\LuaSystemBody.h" />
+    <ClInclude Include="..\..\src\LuaSystemPath.h" />
+    <ClInclude Include="..\..\src\LuaTimer.h" />
+    <ClInclude Include="..\..\src\LuaUtils.h" />
+    <ClInclude Include="..\..\src\LuaVector.h" />
+    <ClInclude Include="..\..\src\MarketAgent.h" />
+    <ClInclude Include="..\..\src\MathUtil.h" />
+    <ClInclude Include="..\..\src\matrix4x4.h" />
+    <ClInclude Include="..\..\src\Missile.h" />
+    <ClInclude Include="..\..\src\ModelBody.h" />
+    <ClInclude Include="..\..\src\ModManager.h" />
+    <ClInclude Include="..\..\src\mtrand.h" />
+    <ClInclude Include="..\..\src\Object.h" />
+    <ClInclude Include="..\..\src\ObjectViewerView.h" />
+    <ClInclude Include="..\..\src\perlin.h" />
+    <ClInclude Include="..\..\src\PersistSystemData.h" />
+    <ClInclude Include="..\..\src\Pi.h" />
+    <ClInclude Include="..\..\src\Planet.h" />
+    <ClInclude Include="..\..\src\Player.h" />
+    <ClInclude Include="..\..\src\Polit.h" />
+    <ClInclude Include="..\..\src\Projectile.h" />
+    <ClInclude Include="..\..\src\Quaternion.h" />
+    <ClInclude Include="..\..\src\RefCounted.h" />
+    <ClInclude Include="..\..\src\RefList.h" />
+    <ClInclude Include="..\..\src\SDLWrappers.h" />
+    <ClInclude Include="..\..\src\SectorView.h" />
+    <ClInclude Include="..\..\src\Serializer.h" />
+    <ClInclude Include="..\..\src\Sfx.h" />
+    <ClInclude Include="..\..\src\Ship.h" />
+    <ClInclude Include="..\..\src\ShipAICmd.h" />
+    <ClInclude Include="..\..\src\ShipController.h" />
+    <ClInclude Include="..\..\src\ShipCpanel.h" />
+    <ClInclude Include="..\..\src\ShipCpanelMultiFuncDisplays.h" />
+    <ClInclude Include="..\..\src\ShipFlavour.h" />
+    <ClInclude Include="..\..\src\ShipSpinnerWidget.h" />
+    <ClInclude Include="..\..\src\ShipType.h" />
+    <ClInclude Include="..\..\src\SmartPtr.h" />
+    <ClInclude Include="..\..\src\Sound.h" />
+    <ClInclude Include="..\..\src\SoundMusic.h" />
+    <ClInclude Include="..\..\src\Space.h" />
+    <ClInclude Include="..\..\src\SpaceStation.h" />
+    <ClInclude Include="..\..\src\SpaceStationView.h" />
+    <ClInclude Include="..\..\src\Star.h" />
+    <ClInclude Include="..\..\src\StationAdvertForm.h" />
+    <ClInclude Include="..\..\src\StationBulletinBoardForm.h" />
+    <ClInclude Include="..\..\src\StationCommodityMarketForm.h" />
+    <ClInclude Include="..\..\src\StationPoliceForm.h" />
+    <ClInclude Include="..\..\src\StationServicesForm.h" />
+    <ClInclude Include="..\..\src\StationShipEquipmentForm.h" />
+    <ClInclude Include="..\..\src\StationShipMarketForm.h" />
+    <ClInclude Include="..\..\src\StationShipRepairForm.h" />
+    <ClInclude Include="..\..\src\StationShipViewForm.h" />
+    <ClInclude Include="..\..\src\StationShipyardForm.h" />
+    <ClInclude Include="..\..\src\StringF.h" />
+    <ClInclude Include="..\..\src\StringRange.h" />
+    <ClInclude Include="..\..\src\SystemInfoView.h" />
+    <ClInclude Include="..\..\src\SystemView.h" />
+    <ClInclude Include="..\..\src\TerrainBody.h" />
+    <ClInclude Include="..\..\src\utils.h" />
+    <ClInclude Include="..\..\src\vector2.h" />
+    <ClInclude Include="..\..\src\vector3.h" />
+    <ClInclude Include="..\..\src\VideoLink.h" />
+    <ClInclude Include="..\..\src\View.h" />
+    <ClInclude Include="..\..\src\WorldView.h" />
+    <ClInclude Include="..\..\src\WorldViewCamera.h" />
+    <ClInclude Include="..\src\Gamma.h" />
+    <ClInclude Include="..\src\pch.h" />
+  </ItemGroup>
+  <ItemGroup>
+    <None Include="..\..\src\Makefile.am" />
+  </ItemGroup>
+  <Import Project="$(VCTargetsPath)\Microsoft.Cpp.targets" />
+  <ImportGroup Label="ExtensionTargets">
+  </ImportGroup>
 </Project>